--- conflicted
+++ resolved
@@ -145,11 +145,7 @@
   echo getLastModificationTime("a") == tm
 removeFile("a")
 
-<<<<<<< HEAD
-when defined(Linux) or defined(macosx):
-=======
 when defined(posix):
->>>>>>> 74842ed4
 
   block normalizedPath:
     block relative:
