#
#
#            Nim's Runtime Library
#        (c) Copyright 2015 Andreas Rumpf
#
#    See the file "copying.txt", included in this
#    distribution, for details about the copyright.
#

## The compiler depends on the System module to work properly and the System
## module depends on the compiler. Most of the routines listed here use
## special compiler magic.
## Each module implicitly imports the System module; it must not be listed
## explicitly. Because of this there cannot be a user-defined module named
## ``system``.
##
## Module system
## =============
##

# That lonesome header above is to prevent :idx: entries from being mentioned
# in the global index as part of the previous header (Exception hierarchy).

type
  int* {.magic: Int.} ## default integer type; bitwidth depends on
                      ## architecture, but is always the same as a pointer
  int8* {.magic: Int8.} ## signed 8 bit integer type
  int16* {.magic: Int16.} ## signed 16 bit integer type
  int32* {.magic: Int32.} ## signed 32 bit integer type
  int64* {.magic: Int64.} ## signed 64 bit integer type
  uint* {.magic: UInt.} ## unsigned default integer type
  uint8* {.magic: UInt8.} ## unsigned 8 bit integer type
  uint16* {.magic: UInt16.} ## unsigned 16 bit integer type
  uint32* {.magic: UInt32.} ## unsigned 32 bit integer type
  uint64* {.magic: UInt64.} ## unsigned 64 bit integer type
  float* {.magic: Float.} ## default floating point type
  float32* {.magic: Float32.} ## 32 bit floating point type
  float64* {.magic: Float.} ## 64 bit floating point type

# 'float64' is now an alias to 'float'; this solves many problems

type # we need to start a new type section here, so that ``0`` can have a type
  bool* {.magic: Bool.} = enum ## built-in boolean type
    false = 0, true = 1

type
  char* {.magic: Char.} ## built-in 8 bit character type (unsigned)
  string* {.magic: String.} ## built-in string type
  cstring* {.magic: Cstring.} ## built-in cstring (*compatible string*) type
  pointer* {.magic: Pointer.} ## built-in pointer type, use the ``addr``
                              ## operator to get a pointer to a variable

  typedesc* {.magic: TypeDesc.} ## meta type to denote a type description

const
  on* = true    ## alias for ``true``
  off* = false  ## alias for ``false``

{.push warning[GcMem]: off, warning[Uninit]: off.}
{.push hints: off.}

proc `or`*(a, b: typedesc): typedesc {.magic: "TypeTrait", noSideEffect.}
  ## Constructs an `or` meta class

proc `and`*(a, b: typedesc): typedesc {.magic: "TypeTrait", noSideEffect.}
  ## Constructs an `and` meta class

proc `not`*(a: typedesc): typedesc {.magic: "TypeTrait", noSideEffect.}
  ## Constructs an `not` meta class

type
  Ordinal* {.magic: Ordinal.}[T] ## Generic ordinal type. Includes integer,
                                 ## bool, character, and enumeration types
                                 ## as well as their subtypes. Note `uint`
                                 ## and `uint64` are not ordinal types for
                                 ## implementation reasons
  `ptr`* {.magic: Pointer.}[T] ## built-in generic untraced pointer type
  `ref`* {.magic: Pointer.}[T] ## built-in generic traced pointer type

  `nil` {.magic: "Nil".}

  void* {.magic: "VoidType".}   ## meta type to denote the absence of any type
  auto* {.magic: Expr.} ## meta type for automatic type determination
  any* = distinct auto ## meta type for any supported type
  untyped* {.magic: Expr.} ## meta type to denote an expression that
                           ## is not resolved (for templates)
  typed* {.magic: Stmt.}   ## meta type to denote an expression that
                           ## is resolved (for templates)

  SomeSignedInt* = int|int8|int16|int32|int64
    ## type class matching all signed integer types

  SomeUnsignedInt* = uint|uint8|uint16|uint32|uint64
    ## type class matching all unsigned integer types

  SomeInteger* = SomeSignedInt|SomeUnsignedInt
    ## type class matching all integer types

  SomeOrdinal* = int|int8|int16|int32|int64|bool|enum|uint8|uint16|uint32
    ## type class matching all ordinal types; however this includes enums with
    ## holes.

  SomeFloat* = float|float32|float64
    ## type class matching all floating point number types

  SomeNumber* = SomeInteger|SomeFloat
    ## type class matching all number types

{.deprecated: [SomeReal: SomeFloat].}

proc defined*(x: untyped): bool {.magic: "Defined", noSideEffect, compileTime.}
  ## Special compile-time procedure that checks whether `x` is
  ## defined.
  ## `x` is an external symbol introduced through the compiler's
  ## `-d:x switch <nimc.html#compile-time-symbols>`_ to enable build time
  ## conditionals:
  ##
  ## .. code-block:: Nim
  ##   when not defined(release):
  ##     # Do here programmer friendly expensive sanity checks.
  ##   # Put here the normal code

proc declared*(x: untyped): bool {.magic: "Defined", noSideEffect, compileTime.}
  ## Special compile-time procedure that checks whether `x` is
  ## declared. `x` has to be an identifier or a qualified identifier.
  ## This can be used to check whether a library provides a certain
  ## feature or not:
  ##
  ## .. code-block:: Nim
  ##   when not declared(strutils.toUpper):
  ##     # provide our own toUpper proc here, because strutils is
  ##     # missing it.

when defined(useNimRtl):
  {.deadCodeElim: on.}  # dce option deprecated

proc declaredInScope*(x: untyped): bool {.
  magic: "DefinedInScope", noSideEffect, compileTime.}
  ## Special compile-time procedure that checks whether `x` is
  ## declared in the current scope. `x` has to be an identifier.

proc `addr`*[T](x: var T): ptr T {.magic: "Addr", noSideEffect.} =
  ## Builtin 'addr' operator for taking the address of a memory location.
  ## Cannot be overloaded.
  ##
  ## .. code-block:: nim
  ##  var
  ##    buf: seq[char] = @['a','b','c']
  ##    p: pointer = buf[1].addr
  ##  echo cast[ptr char](p)[]    # b
  discard

proc unsafeAddr*[T](x: T): ptr T {.magic: "Addr", noSideEffect.} =
  ## Builtin 'addr' operator for taking the address of a memory
  ## location.  This works even for ``let`` variables or parameters
  ## for better interop with C and so it is considered even more
  ## unsafe than the ordinary ``addr``.  When you use it to write a
  ## wrapper for a C library, you should always check that the
  ## original library does never write to data behind the pointer that
  ## is returned from this procedure.
  ## Cannot be overloaded.
  discard

when defined(nimNewTypedesc):
  type
    `static`* {.magic: "Static".}[T]
      ## meta type representing all values that can be evaluated at compile-time.
      ##
      ## The type coercion ``static(x)`` can be used to force the compile-time
      ## evaluation of the given expression ``x``.

    `type`* {.magic: "Type".}[T]
      ## meta type representing the type of all type values.
      ##
      ## The coercion ``type(x)`` can be used to obtain the type of the given
      ## expression ``x``.
else:
  proc `type`*(x: untyped): typeDesc {.magic: "TypeOf", noSideEffect, compileTime.} =
    ## Builtin 'type' operator for accessing the type of an expression.
    ## Cannot be overloaded.
    discard

proc `not`*(x: bool): bool {.magic: "Not", noSideEffect.}
  ## Boolean not; returns true iff ``x == false``.

proc `and`*(x, y: bool): bool {.magic: "And", noSideEffect.}
  ## Boolean ``and``; returns true iff ``x == y == true``.
  ## Evaluation is lazy: if ``x`` is false,
  ## ``y`` will not even be evaluated.
proc `or`*(x, y: bool): bool {.magic: "Or", noSideEffect.}
  ## Boolean ``or``; returns true iff ``not (not x and not y)``.
  ## Evaluation is lazy: if ``x`` is true,
  ## ``y`` will not even be evaluated.
proc `xor`*(x, y: bool): bool {.magic: "Xor", noSideEffect.}
  ## Boolean `exclusive or`; returns true iff ``x != y``.

proc new*[T](a: var ref T) {.magic: "New", noSideEffect.}
  ## creates a new object of type ``T`` and returns a safe (traced)
  ## reference to it in ``a``.

proc new*(T: typedesc): auto =
  ## creates a new object of type ``T`` and returns a safe (traced)
  ## reference to it as result value.
  ##
  ## When ``T`` is a ref type then the resulting type will be ``T``,
  ## otherwise it will be ``ref T``.
  when (T is ref):
    var r: T
  else:
    var r: ref T
  new(r)
  return r

const ThisIsSystem = true

proc internalNew*[T](a: var ref T) {.magic: "New", noSideEffect.}
  ## leaked implementation detail. Do not use.

proc new*[T](a: var ref T, finalizer: proc (x: ref T) {.nimcall.}) {.
  magic: "NewFinalize", noSideEffect.}
  ## creates a new object of type ``T`` and returns a safe (traced)
  ## reference to it in ``a``. When the garbage collector frees the object,
  ## `finalizer` is called. The `finalizer` may not keep a reference to the
  ## object pointed to by `x`. The `finalizer` cannot prevent the GC from
  ## freeing the object. Note: The `finalizer` refers to the type `T`, not to
  ## the object! This means that for each object of type `T` the finalizer
  ## will be called!

proc reset*[T](obj: var T) {.magic: "Reset", noSideEffect.}
  ## resets an object `obj` to its initial (binary zero) value. This needs to
  ## be called before any possible `object branch transition`:idx:.

when defined(nimNewRuntime):
  proc wasMoved*[T](obj: var T) {.magic: "WasMoved", noSideEffect.} =
    ## resets an object `obj` to its initial (binary zero) value to signify
    ## it was "moved" and to signify its destructor should do nothing and
    ## ideally be optimized away.
    discard

  proc move*[T](x: var T): T {.magic: "Move", noSideEffect.} =
    result = x
    wasMoved(x)

type
  range*{.magic: "Range".}[T] ## Generic type to construct range types.
  array*{.magic: "Array".}[I, T]  ## Generic type to construct
                                  ## fixed-length arrays.
  openArray*{.magic: "OpenArray".}[T]  ## Generic type to construct open arrays.
                                       ## Open arrays are implemented as a
                                       ## pointer to the array data and a
                                       ## length field.
  varargs*{.magic: "Varargs".}[T] ## Generic type to construct a varargs type.
  seq*{.magic: "Seq".}[T]  ## Generic type to construct sequences.
  set*{.magic: "Set".}[T]  ## Generic type to construct bit sets.

  UncheckedArray* {.unchecked.}[T] = array[0, T]
    ## Array with no bounds checking

when defined(nimHasOpt):
  type opt*{.magic: "Opt".}[T]

when defined(nimNewRuntime):
  type sink*{.magic: "BuiltinType".}[T]
  type lent*{.magic: "BuiltinType".}[T]

proc high*[T: Ordinal](x: T): T {.magic: "High", noSideEffect.}
  ## returns the highest possible index of an array, a sequence, a string or
  ## the highest possible value of an ordinal value `x`. As a special
  ## semantic rule, `x` may also be a type identifier.
  ## ``high(int)`` is Nim's way of writing `INT_MAX`:idx: or `MAX_INT`:idx:.
  ##
  ## .. code-block:: nim
  ##  var arr = [1,2,3,4,5,6,7]
  ##  high(arr) #=> 6
  ##  high(2) #=> 9223372036854775807
  ##  high(int) #=> 9223372036854775807

proc high*[T: Ordinal|enum](x: typeDesc[T]): T {.magic: "High", noSideEffect.}
proc high*[T](x: openArray[T]): int {.magic: "High", noSideEffect.}
proc high*[I, T](x: array[I, T]): I {.magic: "High", noSideEffect.}
proc high*[I, T](x: typeDesc[array[I, T]]): I {.magic: "High", noSideEffect.}
proc high*(x: cstring): int {.magic: "High", noSideEffect.}
proc high*(x: string): int {.magic: "High", noSideEffect.}

proc low*[T: Ordinal|enum](x: typeDesc[T]): T {.magic: "Low", noSideEffect.}
proc low*[T](x: openArray[T]): int {.magic: "Low", noSideEffect.}
proc low*[I, T](x: array[I, T]): I {.magic: "Low", noSideEffect.}
proc low*[T](x: T): T {.magic: "Low", noSideEffect.}
proc low*[I, T](x: typeDesc[array[I, T]]): I {.magic: "Low", noSideEffect.}
proc low*(x: cstring): int {.magic: "Low", noSideEffect.}
proc low*(x: string): int {.magic: "Low", noSideEffect.}
  ## returns the lowest possible index of an array, a sequence, a string or
  ## the lowest possible value of an ordinal value `x`. As a special
  ## semantic rule, `x` may also be a type identifier.
  ##
  ## .. code-block:: nim
  ##  var arr = [1,2,3,4,5,6,7]
  ##  low(arr) #=> 0
  ##  low(2) #=> -9223372036854775808
  ##  low(int) #=> -9223372036854775808

proc shallowCopy*[T](x: var T, y: T) {.noSideEffect, magic: "ShallowCopy".}
  ## use this instead of `=` for a `shallow copy`:idx:. The shallow copy
  ## only changes the semantics for sequences and strings (and types which
  ## contain those). Be careful with the changed semantics though! There
  ## is a reason why the default assignment does a deep copy of sequences
  ## and strings.

when defined(nimArrIdx):
  # :array|openarray|string|seq|cstring|tuple
  proc `[]`*[I: Ordinal;T](a: T; i: I): T {.
    noSideEffect, magic: "ArrGet".}
  proc `[]=`*[I: Ordinal;T,S](a: T; i: I;
    x: S) {.noSideEffect, magic: "ArrPut".}
  proc `=`*[T](dest: var T; src: T) {.noSideEffect, magic: "Asgn".}

  proc arrGet[I: Ordinal;T](a: T; i: I): T {.
    noSideEffect, magic: "ArrGet".}
  proc arrPut[I: Ordinal;T,S](a: T; i: I;
    x: S) {.noSideEffect, magic: "ArrPut".}

  when defined(nimNewRuntime):
    proc `=destroy`*[T](x: var T) {.inline, magic: "Asgn".} =
      ## generic `destructor`:idx: implementation that can be overriden.
      discard
    proc `=sink`*[T](x: var T; y: T) {.inline, magic: "Asgn".} =
      ## generic `sink`:idx: implementation that can be overriden.
      shallowCopy(x, y)

type
  HSlice*[T, U] = object ## "heterogenous" slice type
    a*: T        ## the lower bound (inclusive)
    b*: U        ## the upper bound (inclusive)
  Slice*[T] = HSlice[T, T] ## an alias for ``HSlice[T, T]``

proc `..`*[T, U](a: T, b: U): HSlice[T, U] {.noSideEffect, inline, magic: "DotDot".} =
  ## binary `slice`:idx: operator that constructs an interval ``[a, b]``, both `a`
  ## and `b` are inclusive. Slices can also be used in the set constructor
  ## and in ordinal case statements, but then they are special-cased by the
  ## compiler.
  result.a = a
  result.b = b

proc `..`*[T](b: T): HSlice[int, T] {.noSideEffect, inline, magic: "DotDot".} =
  ## unary `slice`:idx: operator that constructs an interval ``[default(int), b]``
  result.b = b

when not defined(niminheritable):
  {.pragma: inheritable.}
when not defined(nimunion):
  {.pragma: unchecked.}

# comparison operators:
proc `==`*[Enum: enum](x, y: Enum): bool {.magic: "EqEnum", noSideEffect.}
  ## Checks whether values within the *same enum* have the same underlying value
  ##
  ## .. code-block:: nim
  ##  type
  ##    Enum1 = enum
  ##      Field1 = 3, Field2
  ##    Enum2 = enum
  ##      Place1, Place2 = 3
  ##  var
  ##    e1 = Field1
  ##    e2 = Enum1(Place2)
  ##  echo (e1 == e2) # true
  ##  echo (e1 == Place2) # raises error
proc `==`*(x, y: pointer): bool {.magic: "EqRef", noSideEffect.}
  ## .. code-block:: nim
  ##  var # this is a wildly dangerous example
  ##    a = cast[pointer](0)
  ##    b = cast[pointer](nil)
  ##  echo (a == b) # true due to the special meaning of `nil`/0 as a pointer
proc `==`*(x, y: string): bool {.magic: "EqStr", noSideEffect.}
  ## Checks for equality between two `string` variables

proc `==`*(x, y: char): bool {.magic: "EqCh", noSideEffect.}
  ## Checks for equality between two `char` variables
proc `==`*(x, y: bool): bool {.magic: "EqB", noSideEffect.}
  ## Checks for equality between two `bool` variables
proc `==`*[T](x, y: set[T]): bool {.magic: "EqSet", noSideEffect.}
  ## Checks for equality between two variables of type `set`
  ##
  ## .. code-block:: nim
  ##  var a = {1, 2, 2, 3} # duplication in sets is ignored
  ##  var b = {1, 2, 3}
  ##  echo (a == b) # true
proc `==`*[T](x, y: ref T): bool {.magic: "EqRef", noSideEffect.}
  ## Checks that two `ref` variables refer to the same item
proc `==`*[T](x, y: ptr T): bool {.magic: "EqRef", noSideEffect.}
  ## Checks that two `ptr` variables refer to the same item
proc `==`*[T: proc](x, y: T): bool {.magic: "EqProc", noSideEffect.}
  ## Checks that two `proc` variables refer to the same procedure

proc `<=`*[Enum: enum](x, y: Enum): bool {.magic: "LeEnum", noSideEffect.}
proc `<=`*(x, y: string): bool {.magic: "LeStr", noSideEffect.}
proc `<=`*(x, y: char): bool {.magic: "LeCh", noSideEffect.}
proc `<=`*[T](x, y: set[T]): bool {.magic: "LeSet", noSideEffect.}
proc `<=`*(x, y: bool): bool {.magic: "LeB", noSideEffect.}
proc `<=`*[T](x, y: ref T): bool {.magic: "LePtr", noSideEffect.}
proc `<=`*(x, y: pointer): bool {.magic: "LePtr", noSideEffect.}

proc `<`*[Enum: enum](x, y: Enum): bool {.magic: "LtEnum", noSideEffect.}
proc `<`*(x, y: string): bool {.magic: "LtStr", noSideEffect.}
proc `<`*(x, y: char): bool {.magic: "LtCh", noSideEffect.}
proc `<`*[T](x, y: set[T]): bool {.magic: "LtSet", noSideEffect.}
proc `<`*(x, y: bool): bool {.magic: "LtB", noSideEffect.}
proc `<`*[T](x, y: ref T): bool {.magic: "LtPtr", noSideEffect.}
proc `<`*[T](x, y: ptr T): bool {.magic: "LtPtr", noSideEffect.}
proc `<`*(x, y: pointer): bool {.magic: "LtPtr", noSideEffect.}

template `!=`*(x, y: untyped): untyped =
  ## unequals operator. This is a shorthand for ``not (x == y)``.
  not (x == y)

template `>=`*(x, y: untyped): untyped =
  ## "is greater or equals" operator. This is the same as ``y <= x``.
  y <= x

template `>`*(x, y: untyped): untyped =
  ## "is greater" operator. This is the same as ``y < x``.
  y < x

const
  appType* {.magic: "AppType"}: string = ""
    ## a string that describes the application type. Possible values:
    ## "console", "gui", "lib".

include "system/inclrtl"

const NoFakeVars* = defined(nimscript) ## true if the backend doesn't support \
  ## "fake variables" like 'var EBADF {.importc.}: cint'.

when not defined(JS) and not defined(gcDestructors):
  type
    TGenericSeq {.compilerproc, pure, inheritable.} = object
      len, reserved: int
      when defined(gogc):
        elemSize: int
    PGenericSeq {.exportc.} = ptr TGenericSeq
    # len and space without counting the terminating zero:
    NimStringDesc {.compilerproc, final.} = object of TGenericSeq
      data: UncheckedArray[char]
    NimString = ptr NimStringDesc

when not defined(JS) and not defined(nimscript):
  when not defined(gcDestructors):
    template space(s: PGenericSeq): int {.dirty.} =
      s.reserved and not (seqShallowFlag or strlitFlag)
  include "system/hti"

type
  byte* = uint8 ## this is an alias for ``uint8``, that is an unsigned
                ## int 8 bits wide.

  Natural* = range[0..high(int)]
    ## is an int type ranging from zero to the maximum value
    ## of an int. This type is often useful for documentation and debugging.

  Positive* = range[1..high(int)]
    ## is an int type ranging from one to the maximum value
    ## of an int. This type is often useful for documentation and debugging.

  RootObj* {.compilerProc, inheritable.} =
    object ## the root of Nim's object hierarchy. Objects should
           ## inherit from RootObj or one of its descendants. However,
           ## objects that have no ancestor are allowed.
  RootRef* = ref RootObj ## reference to RootObj

  RootEffect* {.compilerproc.} = object of RootObj ## \
    ## base effect class; each effect should
    ## inherit from `RootEffect` unless you know what
    ## you doing.
  TimeEffect* = object of RootEffect   ## Time effect.
  IOEffect* = object of RootEffect     ## IO effect.
  ReadIOEffect* = object of IOEffect   ## Effect describing a read IO operation.
  WriteIOEffect* = object of IOEffect  ## Effect describing a write IO operation.
  ExecIOEffect* = object of IOEffect   ## Effect describing an executing IO operation.

  StackTraceEntry* = object ## In debug mode exceptions store the stack trace that led
                            ## to them. A StackTraceEntry is a single entry of the
                            ## stack trace.
    procname*: cstring  ## name of the proc that is currently executing
    line*: int          ## line number of the proc that is currently executing
    filename*: cstring  ## filename of the proc that is currently executing

  Exception* {.compilerproc, magic: "Exception".} = object of RootObj ## \
    ## Base exception class.
    ##
    ## Each exception has to inherit from `Exception`. See the full `exception
    ## hierarchy <manual.html#exception-handling-exception-hierarchy>`_.
    parent*: ref Exception ## parent exception (can be used as a stack)
    name*: cstring ## The exception's name is its Nim identifier.
                   ## This field is filled automatically in the
                   ## ``raise`` statement.
    msg* {.exportc: "message".}: string ## the exception's message. Not
                                        ## providing an exception message
                                        ## is bad style.
    when defined(js):
      trace: string
    else:
      trace: seq[StackTraceEntry]
    raise_id: uint # set when exception is raised
    up: ref Exception # used for stacking exceptions. Not exported!

  Defect* = object of Exception ## \
    ## Abstract base class for all exceptions that Nim's runtime raises
    ## but that are strictly uncatchable as they can also be mapped to
    ## a ``quit`` / ``trap`` / ``exit`` operation.

  CatchableError* = object of Exception ## \
    ## Abstract class for all exceptions that are catchable.
  IOError* = object of CatchableError ## \
    ## Raised if an IO error occurred.
  EOFError* = object of IOError ## \
    ## Raised if an IO "end of file" error occurred.
  OSError* = object of CatchableError ## \
    ## Raised if an operating system service failed.
    errorCode*: int32 ## OS-defined error code describing this error.
  LibraryError* = object of OSError ## \
    ## Raised if a dynamic library could not be loaded.
  ResourceExhaustedError* = object of CatchableError ## \
    ## Raised if a resource request could not be fulfilled.
  ArithmeticError* = object of Defect ## \
    ## Raised if any kind of arithmetic error occurred.
  DivByZeroError* = object of ArithmeticError ## \
    ## Raised for runtime integer divide-by-zero errors.

  OverflowError* = object of ArithmeticError ## \
    ## Raised for runtime integer overflows.
    ##
    ## This happens for calculations whose results are too large to fit in the
    ## provided bits.
  AccessViolationError* = object of Defect ## \
    ## Raised for invalid memory access errors
  AssertionError* = object of Defect ## \
    ## Raised when assertion is proved wrong.
    ##
    ## Usually the result of using the `assert() template <#assert>`_.
  ValueError* = object of Defect ## \
    ## Raised for string and object conversion errors.
  KeyError* = object of ValueError ## \
    ## Raised if a key cannot be found in a table.
    ##
    ## Mostly used by the `tables <tables.html>`_ module, it can also be raised
    ## by other collection modules like `sets <sets.html>`_ or `strtabs
    ## <strtabs.html>`_.
  OutOfMemError* = object of Defect ## \
    ## Raised for unsuccessful attempts to allocate memory.
  IndexError* = object of Defect ## \
    ## Raised if an array index is out of bounds.

  FieldError* = object of Defect ## \
    ## Raised if a record field is not accessible because its dicriminant's
    ## value does not fit.
  RangeError* = object of Defect ## \
    ## Raised if a range check error occurred.
  StackOverflowError* = object of Defect ## \
    ## Raised if the hardware stack used for subroutine calls overflowed.
  ReraiseError* = object of Defect ## \
    ## Raised if there is no exception to reraise.
  ObjectAssignmentError* = object of Defect ## \
    ## Raised if an object gets assigned to its parent's object.
  ObjectConversionError* = object of Defect ## \
    ## Raised if an object is converted to an incompatible object type.
    ## You can use ``of`` operator to check if conversion will succeed.
  FloatingPointError* = object of Defect ## \
    ## Base class for floating point exceptions.
  FloatInvalidOpError* = object of FloatingPointError ## \
    ## Raised by invalid operations according to IEEE.
    ##
    ## Raised by ``0.0/0.0``, for example.
  FloatDivByZeroError* = object of FloatingPointError ## \
    ## Raised by division by zero.
    ##
    ## Divisor is zero and dividend is a finite nonzero number.
  FloatOverflowError* = object of FloatingPointError ## \
    ## Raised for overflows.
    ##
    ## The operation produced a result that exceeds the range of the exponent.
  FloatUnderflowError* = object of FloatingPointError ## \
    ## Raised for underflows.
    ##
    ## The operation produced a result that is too small to be represented as a
    ## normal number.
  FloatInexactError* = object of FloatingPointError ## \
    ## Raised for inexact results.
    ##
    ## The operation produced a result that cannot be represented with infinite
    ## precision -- for example: ``2.0 / 3.0, log(1.1)``
    ##
    ## **NOTE**: Nim currently does not detect these!
  DeadThreadError* = object of Defect ## \
    ## Raised if it is attempted to send a message to a dead thread.
  NilAccessError* = object of Defect ## \
    ## Raised on dereferences of ``nil`` pointers.
    ##
    ## This is only raised if the ``segfaults.nim`` module was imported!

when defined(nimNewRuntime):
  type
    MoveError* = object of Defect ## \
      ## Raised on attempts to re-sink an already consumed ``sink`` parameter.

when defined(js) or defined(nimdoc):
  type
    JsRoot* = ref object of RootObj
      ## Root type of the JavaScript object hierarchy

proc unsafeNew*[T](a: var ref T, size: Natural) {.magic: "New", noSideEffect.}
  ## creates a new object of type ``T`` and returns a safe (traced)
  ## reference to it in ``a``. This is **unsafe** as it allocates an object
  ## of the passed ``size``. This should only be used for optimization
  ## purposes when you know what you're doing!

proc sizeof*[T](x: T): int {.magic: "SizeOf", noSideEffect.}
  ## returns the size of ``x`` in bytes. Since this is a low-level proc,
  ## its usage is discouraged - using ``new`` for the most cases suffices
  ## that one never needs to know ``x``'s size. As a special semantic rule,
  ## ``x`` may also be a type identifier (``sizeof(int)`` is valid).
  ##
  ## Limitations: If used within nim VM context ``sizeof`` will only work
  ## for simple types.
  ##
  ## .. code-block:: nim
  ##  sizeof('A') #=> 1
  ##  sizeof(2) #=> 8

when defined(nimtypedescfixed):
  proc sizeof*(x: typedesc): int {.magic: "SizeOf", noSideEffect.}

proc `<`*[T](x: Ordinal[T]): T {.magic: "UnaryLt", noSideEffect, deprecated.}
  ## unary ``<`` that can be used for nice looking excluding ranges:
  ##
  ## .. code-block:: nim
  ##   for i in 0 .. <10: echo i #=> 0 1 2 3 4 5 6 7 8 9
  ##
  ## Semantically this is the same as ``pred``.
  ##
  ## **Deprecated since version 0.18.0**. For the common excluding range
  ## write ``0 ..< 10`` instead of ``0 .. < 10`` (look at the spacing).
  ## For ``<x`` write ``pred(x)``.

proc succ*[T: Ordinal](x: T, y = 1): T {.magic: "Succ", noSideEffect.}
  ## returns the ``y``-th successor of the value ``x``. ``T`` has to be
  ## an ordinal type. If such a value does not exist, ``EOutOfRange`` is raised
  ## or a compile time error occurs.

proc pred*[T: Ordinal](x: T, y = 1): T {.magic: "Pred", noSideEffect.}
  ## returns the ``y``-th predecessor of the value ``x``. ``T`` has to be
  ## an ordinal type. If such a value does not exist, ``EOutOfRange`` is raised
  ## or a compile time error occurs.

proc inc*[T: Ordinal|uint|uint64](x: var T, y = 1) {.magic: "Inc", noSideEffect.}
  ## increments the ordinal ``x`` by ``y``. If such a value does not
  ## exist, ``EOutOfRange`` is raised or a compile time error occurs. This is a
  ## short notation for: ``x = succ(x, y)``.
  ##
  ## .. code-block:: nim
  ##  var i = 2
  ##  inc(i) #=> 3
  ##  inc(i, 3) #=> 6

proc dec*[T: Ordinal|uint|uint64](x: var T, y = 1) {.magic: "Dec", noSideEffect.}
  ## decrements the ordinal ``x`` by ``y``. If such a value does not
  ## exist, ``EOutOfRange`` is raised or a compile time error occurs. This is a
  ## short notation for: ``x = pred(x, y)``.
  ##
  ## .. code-block:: nim
  ##  var i = 2
  ##  dec(i) #=> 1
  ##  dec(i, 3) #=> -2

proc newSeq*[T](s: var seq[T], len: Natural) {.magic: "NewSeq", noSideEffect.}
  ## creates a new sequence of type ``seq[T]`` with length ``len``.
  ## This is equivalent to ``s = @[]; setlen(s, len)``, but more
  ## efficient since no reallocation is needed.
  ##
  ## Note that the sequence will be filled with zeroed entries, which can be a
  ## problem for sequences containing strings since their value will be
  ## ``nil``. After the creation of the sequence you should assign entries to
  ## the sequence instead of adding them. Example:
  ##
  ## .. code-block:: nim
  ##   var inputStrings : seq[string]
  ##   newSeq(inputStrings, 3)
  ##   inputStrings[0] = "The fourth"
  ##   inputStrings[1] = "assignment"
  ##   inputStrings[2] = "would crash"
  ##   #inputStrings[3] = "out of bounds"

proc newSeq*[T](len = 0.Natural): seq[T] =
  ## creates a new sequence of type ``seq[T]`` with length ``len``.
  ##
  ## Note that the sequence will be filled with zeroed entries, which can be a
  ## problem for sequences containing strings since their value will be
  ## ``nil``. After the creation of the sequence you should assign entries to
  ## the sequence instead of adding them. Example:
  ##
  ## .. code-block:: nim
  ##   var inputStrings = newSeq[string](3)
  ##   inputStrings[0] = "The fourth"
  ##   inputStrings[1] = "assignment"
  ##   inputStrings[2] = "would crash"
  ##   #inputStrings[3] = "out of bounds"
  newSeq(result, len)

proc newSeqOfCap*[T](cap: Natural): seq[T] {.
  magic: "NewSeqOfCap", noSideEffect.} =
  ## creates a new sequence of type ``seq[T]`` with length 0 and capacity
  ## ``cap``.
  discard

when not defined(JS) and not defined(gcDestructors):
  # XXX enable this for --gc:destructors
  proc newSeqUninitialized*[T: SomeNumber](len: Natural): seq[T] =
    ## creates a new sequence of type ``seq[T]`` with length ``len``.
    ##
    ## Only available for numbers types. Note that the sequence will be
    ## uninitialized. After the creation of the sequence you should assign
    ## entries to the sequence instead of adding them.

    result = newSeqOfCap[T](len)
    var s = cast[PGenericSeq](result)
    s.len = len

proc len*[TOpenArray: openArray|varargs](x: TOpenArray): int {.
  magic: "LengthOpenArray", noSideEffect.}
proc len*(x: string): int {.magic: "LengthStr", noSideEffect.}
proc len*(x: cstring): int {.magic: "LengthStr", noSideEffect.}
proc len*(x: (type array)|array): int {.magic: "LengthArray", noSideEffect.}
proc len*[T](x: seq[T]): int {.magic: "LengthSeq", noSideEffect.}
  ## returns the length of an array, an openarray, a sequence or a string.
  ## This is roughly the same as ``high(T)-low(T)+1``, but its resulting type is
  ## always an int.
  ##
  ## .. code-block:: nim
  ##  var arr = [1,1,1,1,1]
  ##  len(arr) #=> 5
  ##  for i in 0..<arr.len:
  ##    echo arr[i] #=> 1,1,1,1,1

# set routines:
proc incl*[T](x: var set[T], y: T) {.magic: "Incl", noSideEffect.}
  ## includes element ``y`` to the set ``x``. This is the same as
  ## ``x = x + {y}``, but it might be more efficient.
  ##
  ## .. code-block:: nim
  ##  var a = initSet[int](4)
  ##  a.incl(2) #=> {2}
  ##  a.incl(3) #=> {2, 3}

template incl*[T](s: var set[T], flags: set[T]) =
  ## includes the set of flags to the set ``x``.
  s = s + flags

proc excl*[T](x: var set[T], y: T) {.magic: "Excl", noSideEffect.}
  ## excludes element ``y`` to the set ``x``. This is the same as
  ## ``x = x - {y}``, but it might be more efficient.
  ##
  ## .. code-block:: nim
  ##  var b = {2,3,5,6,12,545}
  ##  b.excl(5)  #=> {2,3,6,12,545}

template excl*[T](s: var set[T], flags: set[T]) =
  ## excludes the set of flags to ``x``.
  s = s - flags

proc card*[T](x: set[T]): int {.magic: "Card", noSideEffect.}
  ## returns the cardinality of the set ``x``, i.e. the number of elements
  ## in the set.
  ##
  ## .. code-block:: nim
  ##  var i = {1,2,3,4}
  ##  card(i) #=> 4

proc ord*[T: Ordinal|enum](x: T): int {.magic: "Ord", noSideEffect.}
  ## returns the internal int value of an ordinal value ``x``.
  ##
  ## .. code-block:: nim
  ##  ord('A') #=> 65

proc chr*(u: range[0..255]): char {.magic: "Chr", noSideEffect.}
  ## converts an int in the range 0..255 to a character.
  ##
  ## .. code-block:: nim
  ##  chr(65) #=> A

# --------------------------------------------------------------------------
# built-in operators

when not defined(JS):
  proc ze*(x: int8): int {.magic: "Ze8ToI", noSideEffect.}
    ## zero extends a smaller integer type to ``int``. This treats `x` as
    ## unsigned.
  proc ze*(x: int16): int {.magic: "Ze16ToI", noSideEffect.}
    ## zero extends a smaller integer type to ``int``. This treats `x` as
    ## unsigned.

  proc ze64*(x: int8): int64 {.magic: "Ze8ToI64", noSideEffect.}
    ## zero extends a smaller integer type to ``int64``. This treats `x` as
    ## unsigned.
  proc ze64*(x: int16): int64 {.magic: "Ze16ToI64", noSideEffect.}
    ## zero extends a smaller integer type to ``int64``. This treats `x` as
    ## unsigned.

  proc ze64*(x: int32): int64 {.magic: "Ze32ToI64", noSideEffect.}
    ## zero extends a smaller integer type to ``int64``. This treats `x` as
    ## unsigned.
  proc ze64*(x: int): int64 {.magic: "ZeIToI64", noSideEffect.}
    ## zero extends a smaller integer type to ``int64``. This treats `x` as
    ## unsigned. Does nothing if the size of an ``int`` is the same as ``int64``.
    ## (This is the case on 64 bit processors.)

  proc toU8*(x: int): int8 {.magic: "ToU8", noSideEffect.}
    ## treats `x` as unsigned and converts it to a byte by taking the last 8 bits
    ## from `x`.
  proc toU16*(x: int): int16 {.magic: "ToU16", noSideEffect.}
    ## treats `x` as unsigned and converts it to an ``int16`` by taking the last
    ## 16 bits from `x`.
  proc toU32*(x: int64): int32 {.magic: "ToU32", noSideEffect.}
    ## treats `x` as unsigned and converts it to an ``int32`` by taking the
    ## last 32 bits from `x`.

# integer calculations:
proc `+`*(x: int): int {.magic: "UnaryPlusI", noSideEffect.}
proc `+`*(x: int8): int8 {.magic: "UnaryPlusI", noSideEffect.}
proc `+`*(x: int16): int16 {.magic: "UnaryPlusI", noSideEffect.}
proc `+`*(x: int32): int32 {.magic: "UnaryPlusI", noSideEffect.}
proc `+`*(x: int64): int64 {.magic: "UnaryPlusI", noSideEffect.}
  ## Unary `+` operator for an integer. Has no effect.

proc `-`*(x: int): int {.magic: "UnaryMinusI", noSideEffect.}
proc `-`*(x: int8): int8 {.magic: "UnaryMinusI", noSideEffect.}
proc `-`*(x: int16): int16 {.magic: "UnaryMinusI", noSideEffect.}
proc `-`*(x: int32): int32 {.magic: "UnaryMinusI", noSideEffect.}
proc `-`*(x: int64): int64 {.magic: "UnaryMinusI64", noSideEffect.}
  ## Unary `-` operator for an integer. Negates `x`.

proc `not`*(x: int): int {.magic: "BitnotI", noSideEffect.}
proc `not`*(x: int8): int8 {.magic: "BitnotI", noSideEffect.}
proc `not`*(x: int16): int16 {.magic: "BitnotI", noSideEffect.}
proc `not`*(x: int32): int32 {.magic: "BitnotI", noSideEffect.}
  ## computes the `bitwise complement` of the integer `x`.

when defined(nimnomagic64):
  proc `not`*(x: int64): int64 {.magic: "BitnotI", noSideEffect.}
else:
  proc `not`*(x: int64): int64 {.magic: "BitnotI64", noSideEffect.}

proc `+`*(x, y: int): int {.magic: "AddI", noSideEffect.}
proc `+`*(x, y: int8): int8 {.magic: "AddI", noSideEffect.}
proc `+`*(x, y: int16): int16 {.magic: "AddI", noSideEffect.}
proc `+`*(x, y: int32): int32 {.magic: "AddI", noSideEffect.}
  ## Binary `+` operator for an integer.

when defined(nimnomagic64):
  proc `+`*(x, y: int64): int64 {.magic: "AddI", noSideEffect.}
else:
  proc `+`*(x, y: int64): int64 {.magic: "AddI64", noSideEffect.}

proc `-`*(x, y: int): int {.magic: "SubI", noSideEffect.}
proc `-`*(x, y: int8): int8 {.magic: "SubI", noSideEffect.}
proc `-`*(x, y: int16): int16 {.magic: "SubI", noSideEffect.}
proc `-`*(x, y: int32): int32 {.magic: "SubI", noSideEffect.}
  ## Binary `-` operator for an integer.

when defined(nimnomagic64):
  proc `-`*(x, y: int64): int64 {.magic: "SubI", noSideEffect.}
else:
  proc `-`*(x, y: int64): int64 {.magic: "SubI64", noSideEffect.}

proc `*`*(x, y: int): int {.magic: "MulI", noSideEffect.}
proc `*`*(x, y: int8): int8 {.magic: "MulI", noSideEffect.}
proc `*`*(x, y: int16): int16 {.magic: "MulI", noSideEffect.}
proc `*`*(x, y: int32): int32 {.magic: "MulI", noSideEffect.}
  ## Binary `*` operator for an integer.

when defined(nimnomagic64):
  proc `*`*(x, y: int64): int64 {.magic: "MulI", noSideEffect.}
else:
  proc `*`*(x, y: int64): int64 {.magic: "MulI64", noSideEffect.}

proc `div`*(x, y: int): int {.magic: "DivI", noSideEffect.}
proc `div`*(x, y: int8): int8 {.magic: "DivI", noSideEffect.}
proc `div`*(x, y: int16): int16 {.magic: "DivI", noSideEffect.}
proc `div`*(x, y: int32): int32 {.magic: "DivI", noSideEffect.}
  ## computes the integer division. This is roughly the same as
  ## ``trunc(x/y)``.
  ##
  ## .. code-block:: Nim
  ##   1 div 2 == 0
  ##   2 div 2 == 1
  ##   3 div 2 == 1
  ##   7 div 5 == 1

when defined(nimnomagic64):
  proc `div`*(x, y: int64): int64 {.magic: "DivI", noSideEffect.}
else:
  proc `div`*(x, y: int64): int64 {.magic: "DivI64", noSideEffect.}

proc `mod`*(x, y: int): int {.magic: "ModI", noSideEffect.}
proc `mod`*(x, y: int8): int8 {.magic: "ModI", noSideEffect.}
proc `mod`*(x, y: int16): int16 {.magic: "ModI", noSideEffect.}
proc `mod`*(x, y: int32): int32 {.magic: "ModI", noSideEffect.}
  ## computes the integer modulo operation (remainder).
  ## This is the same as
  ## ``x - (x div y) * y``.
  ##
  ## .. code-block:: Nim
  ##   (7 mod 5) == 2

when defined(nimnomagic64):
  proc `mod`*(x, y: int64): int64 {.magic: "ModI", noSideEffect.}
else:
  proc `mod`*(x, y: int64): int64 {.magic: "ModI64", noSideEffect.}

when defined(nimNewShiftOps):
  proc `shr`*(x: int, y: SomeInteger): int {.magic: "ShrI", noSideEffect.}
  proc `shr`*(x: int8, y: SomeInteger): int8 {.magic: "ShrI", noSideEffect.}
  proc `shr`*(x: int16, y: SomeInteger): int16 {.magic: "ShrI", noSideEffect.}
  proc `shr`*(x: int32, y: SomeInteger): int32 {.magic: "ShrI", noSideEffect.}
  proc `shr`*(x: int64, y: SomeInteger): int64 {.magic: "ShrI", noSideEffect.}
    ## computes the `shift right` operation of `x` and `y`, filling
    ## vacant bit positions with zeros.
    ##
    ## .. code-block:: Nim
    ##   0b0001_0000'i8 shr 2 == 0b0000_0100'i8
    ##   0b1000_0000'i8 shr 8 == 0b0000_0000'i8
    ##   0b0000_0001'i8 shr 1 == 0b0000_0000'i8


  proc `shl`*(x: int, y: SomeInteger): int {.magic: "ShlI", noSideEffect.}
  proc `shl`*(x: int8, y: SomeInteger): int8 {.magic: "ShlI", noSideEffect.}
  proc `shl`*(x: int16, y: SomeInteger): int16 {.magic: "ShlI", noSideEffect.}
  proc `shl`*(x: int32, y: SomeInteger): int32 {.magic: "ShlI", noSideEffect.}
  proc `shl`*(x: int64, y: SomeInteger): int64 {.magic: "ShlI", noSideEffect.}
    ## computes the `shift left` operation of `x` and `y`.
    ##
    ## .. code-block:: Nim
    ##  1'i32 shl 4 == 0x0000_0010
    ##  1'i64 shl 4 == 0x0000_0000_0000_0010
else:
  proc `shr`*(x, y: int): int {.magic: "ShrI", noSideEffect.}
  proc `shr`*(x, y: int8): int8 {.magic: "ShrI", noSideEffect.}
  proc `shr`*(x, y: int16): int16 {.magic: "ShrI", noSideEffect.}
  proc `shr`*(x, y: int32): int32 {.magic: "ShrI", noSideEffect.}
  proc `shr`*(x, y: int64): int64 {.magic: "ShrI", noSideEffect.}

  proc `shl`*(x, y: int): int {.magic: "ShlI", noSideEffect.}
  proc `shl`*(x, y: int8): int8 {.magic: "ShlI", noSideEffect.}
  proc `shl`*(x, y: int16): int16 {.magic: "ShlI", noSideEffect.}
  proc `shl`*(x, y: int32): int32 {.magic: "ShlI", noSideEffect.}
  proc `shl`*(x, y: int64): int64 {.magic: "ShlI", noSideEffect.}

when defined(nimAshr):
  proc ashr*(x: int, y: SomeInteger): int {.magic: "AshrI", noSideEffect.}
  proc ashr*(x: int8, y: SomeInteger): int8 {.magic: "AshrI", noSideEffect.}
  proc ashr*(x: int16, y: SomeInteger): int16 {.magic: "AshrI", noSideEffect.}
  proc ashr*(x: int32, y: SomeInteger): int32 {.magic: "AshrI", noSideEffect.}
  proc ashr*(x: int64, y: SomeInteger): int64 {.magic: "AshrI", noSideEffect.}
    ## Shifts right by pushing copies of the leftmost bit in from the left,
    ## and let the rightmost bits fall off.
    ##
    ## .. code-block:: Nim
    ##   0b0001_0000'i8 shr 2 == 0b0000_0100'i8
    ##   0b1000_0000'i8 shr 8 == 0b1111_1111'i8
    ##   0b1000_0000'i8 shr 1 == 0b1100_0000'i8
else:
  # used for bootstrapping the compiler
  proc ashr*[T](x: T, y: SomeInteger): T = discard

proc `and`*(x, y: int): int {.magic: "BitandI", noSideEffect.}
proc `and`*(x, y: int8): int8 {.magic: "BitandI", noSideEffect.}
proc `and`*(x, y: int16): int16 {.magic: "BitandI", noSideEffect.}
proc `and`*(x, y: int32): int32 {.magic: "BitandI", noSideEffect.}
proc `and`*(x, y: int64): int64 {.magic: "BitandI", noSideEffect.}
  ## computes the `bitwise and` of numbers `x` and `y`.
  ##
  ## .. code-block:: Nim
  ##  (0xffff'i16 and 0x0010'i16) == 0x0010

proc `or`*(x, y: int): int {.magic: "BitorI", noSideEffect.}
proc `or`*(x, y: int8): int8 {.magic: "BitorI", noSideEffect.}
proc `or`*(x, y: int16): int16 {.magic: "BitorI", noSideEffect.}
proc `or`*(x, y: int32): int32 {.magic: "BitorI", noSideEffect.}
proc `or`*(x, y: int64): int64 {.magic: "BitorI", noSideEffect.}
  ## computes the `bitwise or` of numbers `x` and `y`.
  ##
  ## .. code-block:: Nim
  ##  (0x0005'i16 or 0x0010'i16) == 0x0015

proc `xor`*(x, y: int): int {.magic: "BitxorI", noSideEffect.}
proc `xor`*(x, y: int8): int8 {.magic: "BitxorI", noSideEffect.}
proc `xor`*(x, y: int16): int16 {.magic: "BitxorI", noSideEffect.}
proc `xor`*(x, y: int32): int32 {.magic: "BitxorI", noSideEffect.}
proc `xor`*(x, y: int64): int64 {.magic: "BitxorI", noSideEffect.}
  ## computes the `bitwise xor` of numbers `x` and `y`.
  ##
  ## .. code-block:: Nim
  ##  (0x1011'i16 xor 0x0101'i16) == 0x1110

proc `==`*(x, y: int): bool {.magic: "EqI", noSideEffect.}
proc `==`*(x, y: int8): bool {.magic: "EqI", noSideEffect.}
proc `==`*(x, y: int16): bool {.magic: "EqI", noSideEffect.}
proc `==`*(x, y: int32): bool {.magic: "EqI", noSideEffect.}
proc `==`*(x, y: int64): bool {.magic: "EqI", noSideEffect.}
  ## Compares two integers for equality.

proc `<=`*(x, y: int): bool {.magic: "LeI", noSideEffect.}
proc `<=`*(x, y: int8): bool {.magic: "LeI", noSideEffect.}
proc `<=`*(x, y: int16): bool {.magic: "LeI", noSideEffect.}
proc `<=`*(x, y: int32): bool {.magic: "LeI", noSideEffect.}
proc `<=`*(x, y: int64): bool {.magic: "LeI", noSideEffect.}
  ## Returns true iff `x` is less than or equal to `y`.

proc `<`*(x, y: int): bool {.magic: "LtI", noSideEffect.}
proc `<`*(x, y: int8): bool {.magic: "LtI", noSideEffect.}
proc `<`*(x, y: int16): bool {.magic: "LtI", noSideEffect.}
proc `<`*(x, y: int32): bool {.magic: "LtI", noSideEffect.}
proc `<`*(x, y: int64): bool {.magic: "LtI", noSideEffect.}
  ## Returns true iff `x` is less than `y`.

type
  IntMax32 = int|int8|int16|int32

proc `+%`*(x, y: IntMax32): IntMax32 {.magic: "AddU", noSideEffect.}
proc `+%`*(x, y: int64): int64 {.magic: "AddU", noSideEffect.}
  ## treats `x` and `y` as unsigned and adds them. The result is truncated to
  ## fit into the result. This implements modulo arithmetic. No overflow
  ## errors are possible.

proc `-%`*(x, y: IntMax32): IntMax32 {.magic: "SubU", noSideEffect.}
proc `-%`*(x, y: int64): int64 {.magic: "SubU", noSideEffect.}
  ## treats `x` and `y` as unsigned and subtracts them. The result is
  ## truncated to fit into the result. This implements modulo arithmetic.
  ## No overflow errors are possible.

proc `*%`*(x, y: IntMax32): IntMax32 {.magic: "MulU", noSideEffect.}
proc `*%`*(x, y: int64): int64 {.magic: "MulU", noSideEffect.}
  ## treats `x` and `y` as unsigned and multiplies them. The result is
  ## truncated to fit into the result. This implements modulo arithmetic.
  ## No overflow errors are possible.

proc `/%`*(x, y: IntMax32): IntMax32 {.magic: "DivU", noSideEffect.}
proc `/%`*(x, y: int64): int64 {.magic: "DivU", noSideEffect.}
  ## treats `x` and `y` as unsigned and divides them. The result is
  ## truncated to fit into the result. This implements modulo arithmetic.
  ## No overflow errors are possible.

proc `%%`*(x, y: IntMax32): IntMax32 {.magic: "ModU", noSideEffect.}
proc `%%`*(x, y: int64): int64 {.magic: "ModU", noSideEffect.}
  ## treats `x` and `y` as unsigned and compute the modulo of `x` and `y`.
  ## The result is truncated to fit into the result.
  ## This implements modulo arithmetic.
  ## No overflow errors are possible.

proc `<=%`*(x, y: IntMax32): bool {.magic: "LeU", noSideEffect.}
proc `<=%`*(x, y: int64): bool {.magic: "LeU64", noSideEffect.}
  ## treats `x` and `y` as unsigned and compares them.
  ## Returns true iff ``unsigned(x) <= unsigned(y)``.

proc `<%`*(x, y: IntMax32): bool {.magic: "LtU", noSideEffect.}
proc `<%`*(x, y: int64): bool {.magic: "LtU64", noSideEffect.}
  ## treats `x` and `y` as unsigned and compares them.
  ## Returns true iff ``unsigned(x) < unsigned(y)``.

# unsigned integer operations:
proc `not`*[T: SomeUnsignedInt](x: T): T {.magic: "BitnotI", noSideEffect.}
  ## computes the `bitwise complement` of the integer `x`.

when defined(nimNewShiftOps):
  proc `shr`*[T: SomeUnsignedInt](x: T, y: SomeInteger): T {.magic: "ShrI", noSideEffect.}
    ## computes the `shift right` operation of `x` and `y`.

  proc `shl`*[T: SomeUnsignedInt](x: T, y: SomeInteger): T {.magic: "ShlI", noSideEffect.}
    ## computes the `shift left` operation of `x` and `y`.
else:
  proc `shr`*[T: SomeUnsignedInt](x, y: T): T {.magic: "ShrI", noSideEffect.}
    ## computes the `shift right` operation of `x` and `y`.

  proc `shl`*[T: SomeUnsignedInt](x, y: T): T {.magic: "ShlI", noSideEffect.}
    ## computes the `shift left` operation of `x` and `y`.

proc `and`*[T: SomeUnsignedInt](x, y: T): T {.magic: "BitandI", noSideEffect.}
  ## computes the `bitwise and` of numbers `x` and `y`.

proc `or`*[T: SomeUnsignedInt](x, y: T): T {.magic: "BitorI", noSideEffect.}
  ## computes the `bitwise or` of numbers `x` and `y`.

proc `xor`*[T: SomeUnsignedInt](x, y: T): T {.magic: "BitxorI", noSideEffect.}
  ## computes the `bitwise xor` of numbers `x` and `y`.

proc `==`*[T: SomeUnsignedInt](x, y: T): bool {.magic: "EqI", noSideEffect.}
  ## Compares two unsigned integers for equality.

proc `+`*[T: SomeUnsignedInt](x, y: T): T {.magic: "AddU", noSideEffect.}
  ## Binary `+` operator for unsigned integers.

proc `-`*[T: SomeUnsignedInt](x, y: T): T {.magic: "SubU", noSideEffect.}
  ## Binary `-` operator for unsigned integers.

proc `*`*[T: SomeUnsignedInt](x, y: T): T {.magic: "MulU", noSideEffect.}
  ## Binary `*` operator for unsigned integers.

proc `div`*[T: SomeUnsignedInt](x, y: T): T {.magic: "DivU", noSideEffect.}
  ## computes the integer division. This is roughly the same as
  ## ``trunc(x/y)``.
  ##
  ## .. code-block:: Nim
  ##  (7 div 5) == 1

proc `mod`*[T: SomeUnsignedInt](x, y: T): T {.magic: "ModU", noSideEffect.}
  ## computes the integer modulo operation (remainder).
  ## This is the same as
  ## ``x - (x div y) * y``.
  ##
  ## .. code-block:: Nim
  ##   (7 mod 5) == 2

proc `<=`*[T: SomeUnsignedInt](x, y: T): bool {.magic: "LeU", noSideEffect.}
  ## Returns true iff ``x <= y``.

proc `<`*[T: SomeUnsignedInt](x, y: T): bool {.magic: "LtU", noSideEffect.}
  ## Returns true iff ``unsigned(x) < unsigned(y)``.

# floating point operations:
proc `+`*(x: float32): float32 {.magic: "UnaryPlusF64", noSideEffect.}
proc `-`*(x: float32): float32 {.magic: "UnaryMinusF64", noSideEffect.}
proc `+`*(x, y: float32): float32 {.magic: "AddF64", noSideEffect.}
proc `-`*(x, y: float32): float32 {.magic: "SubF64", noSideEffect.}
proc `*`*(x, y: float32): float32 {.magic: "MulF64", noSideEffect.}
proc `/`*(x, y: float32): float32 {.magic: "DivF64", noSideEffect.}

proc `+`*(x: float): float {.magic: "UnaryPlusF64", noSideEffect.}
proc `-`*(x: float): float {.magic: "UnaryMinusF64", noSideEffect.}
proc `+`*(x, y: float): float {.magic: "AddF64", noSideEffect.}
proc `-`*(x, y: float): float {.magic: "SubF64", noSideEffect.}
proc `*`*(x, y: float): float {.magic: "MulF64", noSideEffect.}
proc `/`*(x, y: float): float {.magic: "DivF64", noSideEffect.}
  ## computes the floating point division

proc `==`*(x, y: float32): bool {.magic: "EqF64", noSideEffect.}
proc `<=`*(x, y: float32): bool {.magic: "LeF64", noSideEffect.}
proc `<`  *(x, y: float32): bool {.magic: "LtF64", noSideEffect.}

proc `==`*(x, y: float): bool {.magic: "EqF64", noSideEffect.}
proc `<=`*(x, y: float): bool {.magic: "LeF64", noSideEffect.}
proc `<`*(x, y: float): bool {.magic: "LtF64", noSideEffect.}

# set operators
proc `*`*[T](x, y: set[T]): set[T] {.magic: "MulSet", noSideEffect.}
  ## This operator computes the intersection of two sets.
proc `+`*[T](x, y: set[T]): set[T] {.magic: "PlusSet", noSideEffect.}
  ## This operator computes the union of two sets.
proc `-`*[T](x, y: set[T]): set[T] {.magic: "MinusSet", noSideEffect.}
  ## This operator computes the difference of two sets.

proc contains*[T](x: set[T], y: T): bool {.magic: "InSet", noSideEffect.}
  ## One should overload this proc if one wants to overload the ``in`` operator.
  ## The parameters are in reverse order! ``a in b`` is a template for
  ## ``contains(b, a)``.
  ## This is because the unification algorithm that Nim uses for overload
  ## resolution works from left to right.
  ## But for the ``in`` operator that would be the wrong direction for this
  ## piece of code:
  ##
  ## .. code-block:: Nim
  ##   var s: set[range['a'..'z']] = {'a'..'c'}
  ##   writeLine(stdout, 'b' in s)
  ##
  ## If ``in`` had been declared as ``[T](elem: T, s: set[T])`` then ``T`` would
  ## have been bound to ``char``. But ``s`` is not compatible to type
  ## ``set[char]``! The solution is to bind ``T`` to ``range['a'..'z']``. This
  ## is achieved by reversing the parameters for ``contains``; ``in`` then
  ## passes its arguments in reverse order.

proc contains*[U, V, W](s: HSlice[U, V], value: W): bool {.noSideEffect, inline.} =
  ## Checks if `value` is within the range of `s`; returns true iff
  ## `value >= s.a and value <= s.b`
  ##
  ## .. code-block:: Nim
  ##   assert((1..3).contains(1) == true)
  ##   assert((1..3).contains(2) == true)
  ##   assert((1..3).contains(4) == false)
  result = s.a <= value and value <= s.b

template `in`*(x, y: untyped): untyped {.dirty.} = contains(y, x)
  ## Sugar for contains
  ##
  ## .. code-block:: Nim
  ##   assert(1 in (1..3) == true)
  ##   assert(5 in (1..3) == false)
template `notin`*(x, y: untyped): untyped {.dirty.} = not contains(y, x)
  ## Sugar for not containing
  ##
  ## .. code-block:: Nim
  ##   assert(1 notin (1..3) == false)
  ##   assert(5 notin (1..3) == true)

proc `is`*[T, S](x: T, y: S): bool {.magic: "Is", noSideEffect.}
  ## Checks if T is of the same type as S
  ##
  ## .. code-block:: Nim
  ##   proc test[T](a: T): int =
  ##     when (T is int):
  ##       return a
  ##     else:
  ##       return 0
  ##
  ##   assert(test[int](3) == 3)
  ##   assert(test[string]("xyz") == 0)
template `isnot`*(x, y: untyped): untyped = not (x is y)
  ## Negated version of `is`. Equivalent to ``not(x is y)``.

proc `of`*[T, S](x: typeDesc[T], y: typeDesc[S]): bool {.magic: "Of", noSideEffect.}
proc `of`*[T, S](x: T, y: typeDesc[S]): bool {.magic: "Of", noSideEffect.}
proc `of`*[T, S](x: T, y: S): bool {.magic: "Of", noSideEffect.}
  ## Checks if `x` has a type of `y`
  ##
  ## .. code-block:: Nim
  ##   assert(FloatingPointError of Exception)
  ##   assert(DivByZeroError of Exception)

proc cmp*[T](x, y: T): int {.procvar.} =
  ## Generic compare proc. Returns a value < 0 iff x < y, a value > 0 iff x > y
  ## and 0 iff x == y. This is useful for writing generic algorithms without
  ## performance loss. This generic implementation uses the `==` and `<`
  ## operators.
  ##
  ## .. code-block:: Nim
  ##  import algorithm
  ##  echo sorted(@[4,2,6,5,8,7], cmp[int])
  if x == y: return 0
  if x < y: return -1
  return 1

proc cmp*(x, y: string): int {.noSideEffect, procvar.}
  ## Compare proc for strings. More efficient than the generic version.

proc `@`* [IDX, T](a: array[IDX, T]): seq[T] {.
  magic: "ArrToSeq", nosideeffect.}
  ## turns an array into a sequence. This most often useful for constructing
  ## sequences with the array constructor: ``@[1, 2, 3]`` has the type
  ## ``seq[int]``, while ``[1, 2, 3]`` has the type ``array[0..2, int]``.

proc setLen*[T](s: var seq[T], newlen: Natural) {.
  magic: "SetLengthSeq", noSideEffect.}
  ## sets the length of `s` to `newlen`.
  ## ``T`` may be any sequence type.
  ## If the current length is greater than the new length,
  ## ``s`` will be truncated.

proc setLen*(s: var string, newlen: Natural) {.
  magic: "SetLengthStr", noSideEffect.}
  ## sets the length of `s` to `newlen`.
  ## If the current length is greater than the new length,
  ## ``s`` will be truncated.
  ##
  ## .. code-block:: Nim
  ##  var myS = "Nim is great!!"
  ##  myS.setLen(3)
  ##  echo myS, " is fantastic!!"

proc newString*(len: Natural): string {.
  magic: "NewString", importc: "mnewString", noSideEffect.}
  ## returns a new string of length ``len`` but with uninitialized
  ## content. One needs to fill the string character after character
  ## with the index operator ``s[i]``. This procedure exists only for
  ## optimization purposes; the same effect can be achieved with the
  ## ``&`` operator or with ``add``.

proc newStringOfCap*(cap: Natural): string {.
  magic: "NewStringOfCap", importc: "rawNewString", noSideEffect.}
  ## returns a new string of length ``0`` but with capacity `cap`.This
  ## procedure exists only for optimization purposes; the same effect can
  ## be achieved with the ``&`` operator or with ``add``.

proc `&`*(x: string, y: char): string {.
  magic: "ConStrStr", noSideEffect, merge.}
  ## Concatenates `x` with `y`
  ##
  ## .. code-block:: Nim
  ##   assert("ab" & 'c' == "abc")
proc `&`*(x, y: char): string {.
  magic: "ConStrStr", noSideEffect, merge.}
  ## Concatenates `x` and `y` into a string
  ##
  ## .. code-block:: Nim
  ##   assert('a' & 'b' == "ab")
proc `&`*(x, y: string): string {.
  magic: "ConStrStr", noSideEffect, merge.}
  ## Concatenates `x` and `y`
  ##
  ## .. code-block:: Nim
  ##   assert("ab" & "cd" == "abcd")
proc `&`*(x: char, y: string): string {.
  magic: "ConStrStr", noSideEffect, merge.}
  ## Concatenates `x` with `y`
  ##
  ## .. code-block:: Nim
  ##   assert('a' & "bc" == "abc")

# implementation note: These must all have the same magic value "ConStrStr" so
# that the merge optimization works properly.

proc add*(x: var string, y: char) {.magic: "AppendStrCh", noSideEffect.}
  ## Appends `y` to `x` in place
  ##
  ## .. code-block:: Nim
  ##   var tmp = ""
  ##   tmp.add('a')
  ##   tmp.add('b')
  ##   assert(tmp == "ab")
proc add*(x: var string, y: string) {.magic: "AppendStrStr", noSideEffect.}
  ## Concatenates `x` and `y` in place
  ##
  ## .. code-block:: Nim
  ##   var tmp = ""
  ##   tmp.add("ab")
  ##   tmp.add("cd")
  ##   assert(tmp == "abcd")


type
  Endianness* = enum ## is a type describing the endianness of a processor.
    littleEndian, bigEndian

const
  isMainModule* {.magic: "IsMainModule".}: bool = false
    ## is true only when accessed in the main module. This works thanks to
    ## compiler magic. It is useful to embed testing code in a module.

  CompileDate* {.magic: "CompileDate"}: string = "0000-00-00"
    ## is the date of compilation as a string of the form
    ## ``YYYY-MM-DD``. This works thanks to compiler magic.

  CompileTime* {.magic: "CompileTime"}: string = "00:00:00"
    ## is the time of compilation as a string of the form
    ## ``HH:MM:SS``. This works thanks to compiler magic.

  cpuEndian* {.magic: "CpuEndian"}: Endianness = littleEndian
    ## is the endianness of the target CPU. This is a valuable piece of
    ## information for low-level code only. This works thanks to compiler
    ## magic.

  hostOS* {.magic: "HostOS".}: string = ""
    ## a string that describes the host operating system. Possible values:
    ## "windows", "macosx", "linux", "netbsd", "freebsd", "openbsd", "solaris",
    ## "aix", "haiku", "standalone".

  hostCPU* {.magic: "HostCPU".}: string = ""
    ## a string that describes the host CPU. Possible values:
    ## "i386", "alpha", "powerpc", "powerpc64", "powerpc64el", "sparc",
    ## "amd64", "mips", "mipsel", "arm", "arm64", "mips64", "mips64el",
    ## "riscv64".

  seqShallowFlag = low(int)
  strlitFlag = 1 shl (sizeof(int)*8 - 2) # later versions of the codegen \
  # emit this flag
  # for string literals, it allows for some optimizations.

{.push profiler: off.}
when defined(nimKnowsNimvm):
  let nimvm* {.magic: "Nimvm".}: bool = false
    ## may be used only in "when" expression.
    ## It is true in Nim VM context and false otherwise
else:
  const nimvm*: bool = false
{.pop.}

proc compileOption*(option: string): bool {.
  magic: "CompileOption", noSideEffect.}
  ## can be used to determine an on|off compile-time option. Example:
  ##
  ## .. code-block:: nim
  ##   when compileOption("floatchecks"):
  ##     echo "compiled with floating point NaN and Inf checks"

proc compileOption*(option, arg: string): bool {.
  magic: "CompileOptionArg", noSideEffect.}
  ## can be used to determine an enum compile-time option. Example:
  ##
  ## .. code-block:: nim
  ##   when compileOption("opt", "size") and compileOption("gc", "boehm"):
  ##     echo "compiled with optimization for size and uses Boehm's GC"

const
  hasThreadSupport = compileOption("threads") and not defined(nimscript)
  hasSharedHeap = defined(boehmgc) or defined(gogc) # don't share heaps; every thread has its own
  taintMode = compileOption("taintmode")
  nimEnableCovariance* = defined(nimEnableCovariance) # or true

when hasThreadSupport and defined(tcc) and not compileOption("tlsEmulation"):
  # tcc doesn't support TLS
  {.error: "``--tlsEmulation:on`` must be used when using threads with tcc backend".}

when defined(boehmgc):
  when defined(windows):
    const boehmLib = "boehmgc.dll"
  elif defined(macosx):
    const boehmLib = "libgc.dylib"
  else:
    const boehmLib = "libgc.so.1"
  {.pragma: boehmGC, noconv, dynlib: boehmLib.}

when taintMode:
  type TaintedString* = distinct string ## a distinct string type that
                                        ## is `tainted`:idx:, see `taint mode
                                        ## <manual.html#taint-mode>`_ for
                                        ## details. It is an alias for
                                        ## ``string`` if the taint mode is not
                                        ## turned on.

  proc len*(s: TaintedString): int {.borrow.}
else:
  type TaintedString* = string          ## a distinct string type that
                                        ## is `tainted`:idx:, see `taint mode
                                        ## <manual.html#taint-mode>`_ for
                                        ## details. It is an alias for
                                        ## ``string`` if the taint mode is not
                                        ## turned on.

when defined(profiler):
  proc nimProfile() {.compilerProc, noinline.}
when hasThreadSupport:
  {.pragma: rtlThreadVar, threadvar.}
else:
  {.pragma: rtlThreadVar.}

const
  QuitSuccess* = 0
    ## is the value that should be passed to `quit <#quit>`_ to indicate
    ## success.

  QuitFailure* = 1
    ## is the value that should be passed to `quit <#quit>`_ to indicate
    ## failure.

when defined(nodejs):
  var programResult* {.importc: "process.exitCode".}: int
  programResult = 0
else:
  var programResult* {.exportc: "nim_program_result".}: int
    ## modify this variable to specify the exit code of the program
    ## under normal circumstances. When the program is terminated
    ## prematurely using ``quit``, this value is ignored.

when defined(nimdoc):
  proc quit*(errorcode: int = QuitSuccess) {.magic: "Exit", noreturn.}
    ## Stops the program immediately with an exit code.
    ##
    ## Before stopping the program the "quit procedures" are called in the
    ## opposite order they were added with `addQuitProc <#addQuitProc>`_.
    ## ``quit`` never returns and ignores any exception that may have been raised
    ## by the quit procedures.  It does *not* call the garbage collector to free
    ## all the memory, unless a quit procedure calls `GC_fullCollect
    ## <#GC_fullCollect>`_.
    ##
    ## The proc ``quit(QuitSuccess)`` is called implicitly when your nim
    ## program finishes without incident for platforms where this is the
    ## expected behavior. A raised unhandled exception is
    ## equivalent to calling ``quit(QuitFailure)``.
    ##
    ## Note that this is a *runtime* call and using ``quit`` inside a macro won't
    ## have any compile time effect. If you need to stop the compiler inside a
    ## macro, use the `error <manual.html#pragmas-error-pragma>`_ or `fatal
    ## <manual.html#pragmas-fatal-pragma>`_ pragmas.

elif defined(genode):
  include genode/env

  var systemEnv {.exportc: runtimeEnvSym.}: GenodeEnvPtr

  type GenodeEnv* = GenodeEnvPtr
    ## Opaque type representing Genode environment.

  proc quit*(env: GenodeEnv; errorcode: int) {.magic: "Exit", noreturn,
    importcpp: "#->parent().exit(@); Genode::sleep_forever()", header: "<base/sleep.h>".}

  proc quit*(errorcode: int = QuitSuccess) =
    systemEnv.quit(errorCode)



elif defined(nodejs):
  proc quit*(errorcode: int = QuitSuccess) {.magic: "Exit",
    importc: "process.exit", noreturn.}

else:
  proc quit*(errorcode: int = QuitSuccess) {.
    magic: "Exit", importc: "exit", header: "<stdlib.h>", noreturn.}

template sysAssert(cond: bool, msg: string) =
  when defined(useSysAssert):
    if not cond:
      echo "[SYSASSERT] ", msg
      quit 1

const hasAlloc = (hostOS != "standalone" or not defined(nogc)) and not defined(nimscript)

when not defined(JS) and not defined(nimscript) and hostOS != "standalone":
  include "system/cgprocs"
when not defined(JS) and not defined(nimscript) and hasAlloc and not defined(gcDestructors):
  proc addChar(s: NimString, c: char): NimString {.compilerProc, benign.}

when defined(gcDestructors):
  proc add*[T](x: var seq[T], y: sink T) {.magic: "AppendSeqElem", noSideEffect.} =
    let xl = x.len
    setLen(x, xl + 1)
    x[xl] = y
else:
  proc add*[T](x: var seq[T], y: T) {.magic: "AppendSeqElem", noSideEffect.}
proc add*[T](x: var seq[T], y: openArray[T]) {.noSideEffect.} =
  ## Generic proc for adding a data item `y` to a container `x`.
  ## For containers that have an order, `add` means *append*. New generic
  ## containers should also call their adding proc `add` for consistency.
  ## Generic code becomes much easier to write if the Nim naming scheme is
  ## respected.
  ##
  ## .. code-block:: nim
  ##   var s: seq[string] = @["test2","test2"]
  ##   s.add("test") #=> @[test2, test2, test]
  let xl = x.len
  setLen(x, xl + y.len)
  for i in 0..high(y): x[xl+i] = y[i]

proc del*[T](x: var seq[T], i: Natural) {.noSideEffect.} =
  ## deletes the item at index `i` by putting ``x[high(x)]`` into position `i`.
  ## This is an O(1) operation.
  ##
  ## .. code-block:: nim
  ##  var i = @[1, 2, 3, 4, 5]
  ##  i.del(2) #=> @[1, 2, 5, 4]
  let xl = x.len - 1
  shallowCopy(x[i], x[xl])
  setLen(x, xl)

proc delete*[T](x: var seq[T], i: Natural) {.noSideEffect.} =
  ## deletes the item at index `i` by moving ``x[i+1..]`` by one position.
  ## This is an O(n) operation.
  ##
  ## .. code-block:: nim
  ##  var i = @[1, 2, 3, 4, 5]
  ##  i.delete(2) #=> @[1, 2, 4, 5]
  template defaultImpl =
    let xl = x.len
    for j in i.int..xl-2: shallowCopy(x[j], x[j+1])
    setLen(x, xl-1)

  when nimvm:
    defaultImpl()
  else:
    when defined(js):
      {.emit: "`x`.splice(`i`, 1);".}
    else:
      defaultImpl()

proc insert*[T](x: var seq[T], item: T, i = 0.Natural) {.noSideEffect.} =
  ## inserts `item` into `x` at position `i`.
  ##
  ## .. code-block:: nim
  ##  var i = @[1, 2, 3, 4, 5]
  ##  i.insert(2, 4) #=> @[1, 2, 3, 4, 2, 5]
  template defaultImpl =
    let xl = x.len
    setLen(x, xl+1)
    var j = xl-1
    while j >= i:
      shallowCopy(x[j+1], x[j])
      dec(j)
  when nimvm:
    defaultImpl()
  else:
    when defined(js):
      var it : T
      {.emit: "`x`.splice(`i`, 0, `it`);".}
    else:
      defaultImpl()
  x[i] = item

proc repr*[T](x: T): string {.magic: "Repr", noSideEffect.}
  ## takes any Nim variable and returns its string representation. It
  ## works even for complex data graphs with cycles. This is a great
  ## debugging tool.
  ##
  ## .. code-block:: nim
  ##  var s: seq[string] = @["test2", "test2"]
  ##  var i = @[1, 2, 3, 4, 5]
  ##  repr(s) #=> 0x1055eb050[0x1055ec050"test2", 0x1055ec078"test2"]
  ##  repr(i) #=> 0x1055ed050[1, 2, 3, 4, 5]

type
  ByteAddress* = int
    ## is the signed integer type that should be used for converting
    ## pointers to integer addresses for readability.

  BiggestInt* = int64
    ## is an alias for the biggest signed integer type the Nim compiler
    ## supports. Currently this is ``int64``, but it is platform-dependant
    ## in general.

  BiggestFloat* = float64
    ## is an alias for the biggest floating point type the Nim
    ## compiler supports. Currently this is ``float64``, but it is
    ## platform-dependant in general.

when defined(JS):
  type BiggestUInt* = uint32
    ## is an alias for the biggest unsigned integer type the Nim compiler
    ## supports. Currently this is ``uint32`` for JS and ``uint64`` for other
    ## targets.
else:
  type BiggestUInt* = uint64
    ## is an alias for the biggest unsigned integer type the Nim compiler
    ## supports. Currently this is ``uint32`` for JS and ``uint64`` for other
    ## targets.

when defined(windows):
  type
    clong* {.importc: "long", nodecl.} = int32
      ## This is the same as the type ``long`` in *C*.
    culong* {.importc: "unsigned long", nodecl.} = uint32
      ## This is the same as the type ``unsigned long`` in *C*.
else:
  type
    clong* {.importc: "long", nodecl.} = int
      ## This is the same as the type ``long`` in *C*.
    culong* {.importc: "unsigned long", nodecl.} = uint
      ## This is the same as the type ``unsigned long`` in *C*.

type # these work for most platforms:
  cchar* {.importc: "char", nodecl.} = char
    ## This is the same as the type ``char`` in *C*.
  cschar* {.importc: "signed char", nodecl.} = int8
    ## This is the same as the type ``signed char`` in *C*.
  cshort* {.importc: "short", nodecl.} = int16
    ## This is the same as the type ``short`` in *C*.
  cint* {.importc: "int", nodecl.} = int32
    ## This is the same as the type ``int`` in *C*.
  csize* {.importc: "size_t", nodecl.} = int
    ## This is the same as the type ``size_t`` in *C*.
  clonglong* {.importc: "long long", nodecl.} = int64
    ## This is the same as the type ``long long`` in *C*.
  cfloat* {.importc: "float", nodecl.} = float32
    ## This is the same as the type ``float`` in *C*.
  cdouble* {.importc: "double", nodecl.} = float64
    ## This is the same as the type ``double`` in *C*.
  clongdouble* {.importc: "long double", nodecl.} = BiggestFloat
    ## This is the same as the type ``long double`` in *C*.
    ## This C type is not supported by Nim's code generator.

  cuchar* {.importc: "unsigned char", nodecl.} = char
    ## This is the same as the type ``unsigned char`` in *C*.
  cushort* {.importc: "unsigned short", nodecl.} = uint16
    ## This is the same as the type ``unsigned short`` in *C*.
  cuint* {.importc: "unsigned int", nodecl.} = uint32
    ## This is the same as the type ``unsigned int`` in *C*.
  culonglong* {.importc: "unsigned long long", nodecl.} = uint64
    ## This is the same as the type ``unsigned long long`` in *C*.

  cstringArray* {.importc: "char**", nodecl.} = ptr UncheckedArray[cstring]
    ## This is binary compatible to the type ``char**`` in *C*. The array's
    ## high value is large enough to disable bounds checking in practice.
    ## Use `cstringArrayToSeq` to convert it into a ``seq[string]``.

  PFloat32* = ptr float32 ## an alias for ``ptr float32``
  PFloat64* = ptr float64 ## an alias for ``ptr float64``
  PInt64* = ptr int64 ## an alias for ``ptr int64``
  PInt32* = ptr int32 ## an alias for ``ptr int32``

proc toFloat*(i: int): float {.
  magic: "ToFloat", noSideEffect, importc: "toFloat".}
  ## converts an integer `i` into a ``float``. If the conversion
  ## fails, `EInvalidValue` is raised. However, on most platforms the
  ## conversion cannot fail.

proc toBiggestFloat*(i: BiggestInt): BiggestFloat {.
  magic: "ToBiggestFloat", noSideEffect, importc: "toBiggestFloat".}
  ## converts an biggestint `i` into a ``biggestfloat``. If the conversion
  ## fails, `EInvalidValue` is raised. However, on most platforms the
  ## conversion cannot fail.

proc toInt*(f: float): int {.
  magic: "ToInt", noSideEffect, importc: "toInt".}
  ## converts a floating point number `f` into an ``int``. Conversion
  ## rounds `f` if it does not contain an integer value. If the conversion
  ## fails (because `f` is infinite for example), `EInvalidValue` is raised.

proc toBiggestInt*(f: BiggestFloat): BiggestInt {.
  magic: "ToBiggestInt", noSideEffect, importc: "toBiggestInt".}
  ## converts a biggestfloat `f` into a ``biggestint``. Conversion
  ## rounds `f` if it does not contain an integer value. If the conversion
  ## fails (because `f` is infinite for example), `EInvalidValue` is raised.

proc addQuitProc*(QuitProc: proc() {.noconv.}) {.
  importc: "atexit", header: "<stdlib.h>".}
  ## Adds/registers a quit procedure.
  ##
  ## Each call to ``addQuitProc`` registers another quit procedure. Up to 30
  ## procedures can be registered. They are executed on a last-in, first-out
  ## basis (that is, the last function registered is the first to be executed).
  ## ``addQuitProc`` raises an EOutOfIndex exception if ``QuitProc`` cannot be
  ## registered.

# Support for addQuitProc() is done by Ansi C's facilities here.
# In case of an unhandled exeption the exit handlers should
# not be called explicitly! The user may decide to do this manually though.

when not defined(nimscript) and not defined(JS):
  proc zeroMem*(p: pointer, size: Natural) {.inline, benign.}
    ## overwrites the contents of the memory at ``p`` with the value 0.
    ## Exactly ``size`` bytes will be overwritten. Like any procedure
    ## dealing with raw memory this is *unsafe*.

  proc copyMem*(dest, source: pointer, size: Natural) {.inline, benign,
    tags: [], locks: 0.}
    ## copies the contents from the memory at ``source`` to the memory
    ## at ``dest``. Exactly ``size`` bytes will be copied. The memory
    ## regions may not overlap. Like any procedure dealing with raw
    ## memory this is *unsafe*.

  proc moveMem*(dest, source: pointer, size: Natural) {.inline, benign,
    tags: [], locks: 0.}
    ## copies the contents from the memory at ``source`` to the memory
    ## at ``dest``. Exactly ``size`` bytes will be copied. The memory
    ## regions may overlap, ``moveMem`` handles this case appropriately
    ## and is thus somewhat more safe than ``copyMem``. Like any procedure
    ## dealing with raw memory this is still *unsafe*, though.

  proc equalMem*(a, b: pointer, size: Natural): bool {.inline, noSideEffect, tags: [], locks: 0.}
    ## compares the memory blocks ``a`` and ``b``. ``size`` bytes will
    ## be compared. If the blocks are equal, true is returned, false
    ## otherwise. Like any procedure dealing with raw memory this is
    ## *unsafe*.

when not defined(nimscript):
  when hasAlloc:
    proc alloc*(size: Natural): pointer {.noconv, rtl, tags: [], benign.}
      ## allocates a new memory block with at least ``size`` bytes. The
      ## block has to be freed with ``realloc(block, 0)`` or
      ## ``dealloc(block)``. The block is not initialized, so reading
      ## from it before writing to it is undefined behaviour!
      ## The allocated memory belongs to its allocating thread!
      ## Use `allocShared` to allocate from a shared heap.
    proc createU*(T: typedesc, size = 1.Positive): ptr T {.inline, benign.} =
      ## allocates a new memory block with at least ``T.sizeof * size``
      ## bytes. The block has to be freed with ``resize(block, 0)`` or
      ## ``dealloc(block)``. The block is not initialized, so reading
      ## from it before writing to it is undefined behaviour!
      ## The allocated memory belongs to its allocating thread!
      ## Use `createSharedU` to allocate from a shared heap.
      cast[ptr T](alloc(T.sizeof * size))
    proc alloc0*(size: Natural): pointer {.noconv, rtl, tags: [], benign.}
      ## allocates a new memory block with at least ``size`` bytes. The
      ## block has to be freed with ``realloc(block, 0)`` or
      ## ``dealloc(block)``. The block is initialized with all bytes
      ## containing zero, so it is somewhat safer than ``alloc``.
      ## The allocated memory belongs to its allocating thread!
      ## Use `allocShared0` to allocate from a shared heap.
    proc create*(T: typedesc, size = 1.Positive): ptr T {.inline, benign.} =
      ## allocates a new memory block with at least ``T.sizeof * size``
      ## bytes. The block has to be freed with ``resize(block, 0)`` or
      ## ``dealloc(block)``. The block is initialized with all bytes
      ## containing zero, so it is somewhat safer than ``createU``.
      ## The allocated memory belongs to its allocating thread!
      ## Use `createShared` to allocate from a shared heap.
      cast[ptr T](alloc0(sizeof(T) * size))
    proc realloc*(p: pointer, newSize: Natural): pointer {.noconv, rtl, tags: [],
                                                           benign.}
      ## grows or shrinks a given memory block. If p is **nil** then a new
      ## memory block is returned. In either way the block has at least
      ## ``newSize`` bytes. If ``newSize == 0`` and p is not **nil**
      ## ``realloc`` calls ``dealloc(p)``. In other cases the block has to
      ## be freed with ``dealloc``.
      ## The allocated memory belongs to its allocating thread!
      ## Use `reallocShared` to reallocate from a shared heap.
    proc resize*[T](p: ptr T, newSize: Natural): ptr T {.inline, benign.} =
      ## grows or shrinks a given memory block. If p is **nil** then a new
      ## memory block is returned. In either way the block has at least
      ## ``T.sizeof * newSize`` bytes. If ``newSize == 0`` and p is not
      ## **nil** ``resize`` calls ``dealloc(p)``. In other cases the block
      ## has to be freed with ``free``. The allocated memory belongs to
      ## its allocating thread!
      ## Use `resizeShared` to reallocate from a shared heap.
      cast[ptr T](realloc(p, T.sizeof * newSize))
    proc dealloc*(p: pointer) {.noconv, rtl, tags: [], benign.}
      ## frees the memory allocated with ``alloc``, ``alloc0`` or
      ## ``realloc``. This procedure is dangerous! If one forgets to
      ## free the memory a leak occurs; if one tries to access freed
      ## memory (or just freeing it twice!) a core dump may happen
      ## or other memory may be corrupted.
      ## The freed memory must belong to its allocating thread!
      ## Use `deallocShared` to deallocate from a shared heap.

    proc allocShared*(size: Natural): pointer {.noconv, rtl, benign.}
      ## allocates a new memory block on the shared heap with at
      ## least ``size`` bytes. The block has to be freed with
      ## ``reallocShared(block, 0)`` or ``deallocShared(block)``. The block
      ## is not initialized, so reading from it before writing to it is
      ## undefined behaviour!
    proc createSharedU*(T: typedesc, size = 1.Positive): ptr T {.inline,
                                                                 benign.} =
      ## allocates a new memory block on the shared heap with at
      ## least ``T.sizeof * size`` bytes. The block has to be freed with
      ## ``resizeShared(block, 0)`` or ``freeShared(block)``. The block
      ## is not initialized, so reading from it before writing to it is
      ## undefined behaviour!
      cast[ptr T](allocShared(T.sizeof * size))
    proc allocShared0*(size: Natural): pointer {.noconv, rtl, benign.}
      ## allocates a new memory block on the shared heap with at
      ## least ``size`` bytes. The block has to be freed with
      ## ``reallocShared(block, 0)`` or ``deallocShared(block)``.
      ## The block is initialized with all bytes
      ## containing zero, so it is somewhat safer than ``allocShared``.
    proc createShared*(T: typedesc, size = 1.Positive): ptr T {.inline.} =
      ## allocates a new memory block on the shared heap with at
      ## least ``T.sizeof * size`` bytes. The block has to be freed with
      ## ``resizeShared(block, 0)`` or ``freeShared(block)``.
      ## The block is initialized with all bytes
      ## containing zero, so it is somewhat safer than ``createSharedU``.
      cast[ptr T](allocShared0(T.sizeof * size))
    proc reallocShared*(p: pointer, newSize: Natural): pointer {.noconv, rtl,
                                                                 benign.}
      ## grows or shrinks a given memory block on the heap. If p is **nil**
      ## then a new memory block is returned. In either way the block has at
      ## least ``newSize`` bytes. If ``newSize == 0`` and p is not **nil**
      ## ``reallocShared`` calls ``deallocShared(p)``. In other cases the
      ## block has to be freed with ``deallocShared``.
    proc resizeShared*[T](p: ptr T, newSize: Natural): ptr T {.inline.} =
      ## grows or shrinks a given memory block on the heap. If p is **nil**
      ## then a new memory block is returned. In either way the block has at
      ## least ``T.sizeof * newSize`` bytes. If ``newSize == 0`` and p is
      ## not **nil** ``resizeShared`` calls ``freeShared(p)``. In other
      ## cases the block has to be freed with ``freeShared``.
      cast[ptr T](reallocShared(p, T.sizeof * newSize))
    proc deallocShared*(p: pointer) {.noconv, rtl, benign.}
      ## frees the memory allocated with ``allocShared``, ``allocShared0`` or
      ## ``reallocShared``. This procedure is dangerous! If one forgets to
      ## free the memory a leak occurs; if one tries to access freed
      ## memory (or just freeing it twice!) a core dump may happen
      ## or other memory may be corrupted.
    proc freeShared*[T](p: ptr T) {.inline, benign.} =
      ## frees the memory allocated with ``createShared``, ``createSharedU`` or
      ## ``resizeShared``. This procedure is dangerous! If one forgets to
      ## free the memory a leak occurs; if one tries to access freed
      ## memory (or just freeing it twice!) a core dump may happen
      ## or other memory may be corrupted.
      deallocShared(p)

proc swap*[T](a, b: var T) {.magic: "Swap", noSideEffect.}
  ## swaps the values `a` and `b`. This is often more efficient than
  ## ``tmp = a; a = b; b = tmp``. Particularly useful for sorting algorithms.

when not defined(js) and not defined(booting) and defined(nimTrMacros):
  template swapRefsInArray*{swap(arr[a], arr[b])}(arr: openarray[ref], a, b: int) =
    # Optimize swapping of array elements if they are refs. Default swap
    # implementation will cause unsureAsgnRef to be emitted which causes
    # unnecessary slow down in this case.
    swap(cast[ptr pointer](addr arr[a])[], cast[ptr pointer](addr arr[b])[])

template `>=%`*(x, y: untyped): untyped = y <=% x
  ## treats `x` and `y` as unsigned and compares them.
  ## Returns true iff ``unsigned(x) >= unsigned(y)``.

template `>%`*(x, y: untyped): untyped = y <% x
  ## treats `x` and `y` as unsigned and compares them.
  ## Returns true iff ``unsigned(x) > unsigned(y)``.

proc `$`*(x: int): string {.magic: "IntToStr", noSideEffect.}
  ## The stringify operator for an integer argument. Returns `x`
  ## converted to a decimal string. ``$`` is Nim's general way of
  ## spelling `toString`:idx:.

proc `$`*(x: int64): string {.magic: "Int64ToStr", noSideEffect.}
  ## The stringify operator for an integer argument. Returns `x`
  ## converted to a decimal string.

when not defined(nimscript):
  when not defined(JS) and hasAlloc:
    proc `$`*(x: uint64): string {.noSideEffect.}
      ## The stringify operator for an unsigned integer argument. Returns `x`
      ## converted to a decimal string.

proc `$`*(x: float): string {.magic: "FloatToStr", noSideEffect.}
  ## The stringify operator for a float argument. Returns `x`
  ## converted to a decimal string.

proc `$`*(x: bool): string {.magic: "BoolToStr", noSideEffect.}
  ## The stringify operator for a boolean argument. Returns `x`
  ## converted to the string "false" or "true".

proc `$`*(x: char): string {.magic: "CharToStr", noSideEffect.}
  ## The stringify operator for a character argument. Returns `x`
  ## converted to a string.

proc `$`*(x: cstring): string {.magic: "CStrToStr", noSideEffect.}
  ## The stringify operator for a CString argument. Returns `x`
  ## converted to a string.

proc `$`*(x: string): string {.magic: "StrToStr", noSideEffect.}
  ## The stringify operator for a string argument. Returns `x`
  ## as it is. This operator is useful for generic code, so
  ## that ``$expr`` also works if ``expr`` is already a string.

proc `$`*[Enum: enum](x: Enum): string {.magic: "EnumToStr", noSideEffect.}
  ## The stringify operator for an enumeration argument. This works for
  ## any enumeration type thanks to compiler magic. If
  ## a ``$`` operator for a concrete enumeration is provided, this is
  ## used instead. (In other words: *Overwriting* is possible.)

# undocumented:
proc getRefcount*[T](x: ref T): int {.importc: "getRefcount", noSideEffect.}
proc getRefcount*(x: string): int {.importc: "getRefcount", noSideEffect.}
proc getRefcount*[T](x: seq[T]): int {.importc: "getRefcount", noSideEffect.}
  ## retrieves the reference count of an heap-allocated object. The
  ## value is implementation-dependent.


const
  Inf* {.magic: "Inf".} = 1.0 / 0.0
    ## contains the IEEE floating point value of positive infinity.
  NegInf* {.magic: "NegInf".} = -Inf
    ## contains the IEEE floating point value of negative infinity.
  NaN* {.magic: "NaN".} = 0.0 / 0.0
    ## contains an IEEE floating point value of *Not A Number*. Note
    ## that you cannot compare a floating point value to this value
    ## and expect a reasonable result - use the `classify` procedure
    ## in the module ``math`` for checking for NaN.
  NimMajor* {.intdefine.}: int = 0
    ## is the major number of Nim's version.

  NimMinor* {.intdefine.}: int = 18
    ## is the minor number of Nim's version.

  NimPatch* {.intdefine.}: int = 1
    ## is the patch number of Nim's version.

  NimVersion*: string = $NimMajor & "." & $NimMinor & "." & $NimPatch
    ## is the version of Nim as a string.

# GC interface:

when not defined(nimscript) and hasAlloc:
  proc getOccupiedMem*(): int {.rtl.}
    ## returns the number of bytes that are owned by the process and hold data.

  proc getFreeMem*(): int {.rtl.}
    ## returns the number of bytes that are owned by the process, but do not
    ## hold any meaningful data.

  proc getTotalMem*(): int {.rtl.}
    ## returns the number of bytes that are owned by the process.

  when hasThreadSupport:
    proc getOccupiedSharedMem*(): int {.rtl.}
      ## returns the number of bytes that are owned by the process
      ## on the shared heap and hold data. This is only available when
      ## threads are enabled.

    proc getFreeSharedMem*(): int {.rtl.}
      ## returns the number of bytes that are owned by the
      ## process on the shared heap, but do not hold any meaningful data.
      ## This is only available when threads are enabled.

    proc getTotalSharedMem*(): int {.rtl.}
      ## returns the number of bytes on the shared heap that are owned by the
      ## process. This is only available when threads are enabled.

when sizeof(int) <= 2:
  type IntLikeForCount = int|int8|int16|char|bool|uint8|enum
else:
  type IntLikeForCount = int|int8|int16|int32|char|bool|uint8|uint16|enum

iterator countdown*[T](a, b: T, step: Positive = 1): T {.inline.} =
  ## Counts from ordinal value `a` down to `b` (inclusive) with the given
  ## step count. `T` may be any ordinal type, `step` may only
  ## be positive. **Note**: This fails to count to ``low(int)`` if T = int for
  ## efficiency reasons.
  when T is (uint|uint64):
    var res = a
    while res >= b:
      yield res
      if res == b: break
      dec(res, step)
  elif T is IntLikeForCount:
    var res = int(a)
    while res >= int(b):
      yield T(res)
      dec(res, step)
  else:
    var res = a
    while res >= b:
      yield res
      dec(res, step)

when defined(nimNewRoof):
  iterator countup*[T](a, b: T, step: Positive = 1): T {.inline.} =
    ## Counts from ordinal value `a` up to `b` (inclusive) with the given
    ## step count. `S`, `T` may be any ordinal type, `step` may only
    ## be positive. **Note**: This fails to count to ``high(int)`` if T = int for
    ## efficiency reasons.
    when T is IntLikeForCount:
      var res = int(a)
      while res <= int(b):
        yield T(res)
        inc(res, step)
    else:
      var res: T = T(a)
      while res <= b:
        yield res
        inc(res, step)

  iterator `..`*[T](a, b: T): T {.inline.} =
    ## An alias for `countup(a, b, 1)`.
    when T is IntLikeForCount:
      var res = int(a)
      while res <= int(b):
        yield T(res)
        inc(res)
    else:
      var res: T = T(a)
      while res <= b:
        yield res
        inc(res)

  template dotdotImpl(t) {.dirty.} =
    iterator `..`*(a, b: t): t {.inline.} =
      ## A type specialized version of ``..`` for convenience so that
      ## mixing integer types work better.
      var res = a
      while res <= b:
        yield res
        inc(res)

  dotdotImpl(int64)
  dotdotImpl(int32)
  dotdotImpl(uint64)
  dotdotImpl(uint32)

else:
  iterator countup*[S, T](a: S, b: T, step = 1): T {.inline.} =
    ## Counts from ordinal value `a` up to `b` (inclusive) with the given
    ## step count. `S`, `T` may be any ordinal type, `step` may only
    ## be positive. **Note**: This fails to count to ``high(int)`` if T = int for
    ## efficiency reasons.
    when T is IntLikeForCount:
      var res = int(a)
      while res <= int(b):
        yield T(res)
        inc(res, step)
    else:
      var res: T = T(a)
      while res <= b:
        yield res
        inc(res, step)

  iterator `..`*[S, T](a: S, b: T): T {.inline.} =
    ## An alias for `countup`.
    when T is IntLikeForCount:
      var res = int(a)
      while res <= int(b):
        yield T(res)
        inc(res)
    else:
      var res: T = T(a)
      while res <= b:
        yield res
        inc(res)


iterator `||`*[S, T](a: S, b: T, annotation=""): T {.
  inline, magic: "OmpParFor", sideEffect.} =
  ## parallel loop iterator. Same as `..` but the loop may run in parallel.
  ## `annotation` is an additional annotation for the code generator to use.
  ## Note that the compiler maps that to
  ## the ``#pragma omp parallel for`` construct of `OpenMP`:idx: and as
  ## such isn't aware of the parallelism in your code! Be careful! Later
  ## versions of ``||`` will get proper support by Nim's code generator
  ## and GC.
  discard

{.push stackTrace:off.}
proc min*(x, y: int): int {.magic: "MinI", noSideEffect.} =
  if x <= y: x else: y
proc min*(x, y: int8): int8 {.magic: "MinI", noSideEffect.} =
  if x <= y: x else: y
proc min*(x, y: int16): int16 {.magic: "MinI", noSideEffect.} =
  if x <= y: x else: y
proc min*(x, y: int32): int32 {.magic: "MinI", noSideEffect.} =
  if x <= y: x else: y
proc min*(x, y: int64): int64 {.magic: "MinI", noSideEffect.} =
  ## The minimum value of two integers.
  if x <= y: x else: y

proc min*[T](x: openArray[T]): T =
  ## The minimum value of `x`. ``T`` needs to have a ``<`` operator.
  result = x[0]
  for i in 1..high(x):
    if x[i] < result: result = x[i]

proc max*(x, y: int): int {.magic: "MaxI", noSideEffect.} =
  if y <= x: x else: y
proc max*(x, y: int8): int8 {.magic: "MaxI", noSideEffect.} =
  if y <= x: x else: y
proc max*(x, y: int16): int16 {.magic: "MaxI", noSideEffect.} =
  if y <= x: x else: y
proc max*(x, y: int32): int32 {.magic: "MaxI", noSideEffect.} =
  if y <= x: x else: y
proc max*(x, y: int64): int64 {.magic: "MaxI", noSideEffect.} =
  ## The maximum value of two integers.
  if y <= x: x else: y

proc max*[T](x: openArray[T]): T =
  ## The maximum value of `x`. ``T`` needs to have a ``<`` operator.
  result = x[0]
  for i in 1..high(x):
    if result < x[i]: result = x[i]

proc abs*(x: float): float {.magic: "AbsF64", noSideEffect.} =
  if x < 0.0: -x else: x
proc min*(x, y: float): float {.magic: "MinF64", noSideEffect.} =
  if x <= y: x else: y
proc max*(x, y: float): float {.magic: "MaxF64", noSideEffect.} =
  if y <= x: x else: y

proc min*[T](x, y: T): T =
  if x <= y: x else: y

proc max*[T](x, y: T): T =
  if y <= x: x else: y
{.pop.}

proc high*(T: typedesc[SomeFloat]): T = Inf
proc low*(T: typedesc[SomeFloat]): T = NegInf

proc clamp*[T](x, a, b: T): T =
  ## limits the value ``x`` within the interval [a, b]
  ##
  ## .. code-block:: Nim
  ##   assert((1.4).clamp(0.0, 1.0) == 1.0)
  ##   assert((0.5).clamp(0.0, 1.0) == 0.5)
  if x < a: return a
  if x > b: return b
  return x

proc len*[U: Ordinal; V: Ordinal](x: HSlice[U, V]): int {.noSideEffect, inline.} =
  ## length of ordinal slice, when x.b < x.a returns zero length
  ##
  ## .. code-block:: Nim
  ##   assert((0..5).len == 6)
  ##   assert((5..2).len == 0)
  result = max(0, ord(x.b) - ord(x.a) + 1)

iterator items*[T](a: openArray[T]): T {.inline.} =
  ## iterates over each item of `a`.
  var i = 0
  while i < len(a):
    yield a[i]
    inc(i)

iterator mitems*[T](a: var openArray[T]): var T {.inline.} =
  ## iterates over each item of `a` so that you can modify the yielded value.
  var i = 0
  while i < len(a):
    yield a[i]
    inc(i)

iterator items*[IX, T](a: array[IX, T]): T {.inline.} =
  ## iterates over each item of `a`.
  var i = low(IX)
  if i <= high(IX):
    while true:
      yield a[i]
      if i >= high(IX): break
      inc(i)

iterator mitems*[IX, T](a: var array[IX, T]): var T {.inline.} =
  ## iterates over each item of `a` so that you can modify the yielded value.
  var i = low(IX)
  if i <= high(IX):
    while true:
      yield a[i]
      if i >= high(IX): break
      inc(i)

iterator items*[T](a: set[T]): T {.inline.} =
  ## iterates over each element of `a`. `items` iterates only over the
  ## elements that are really in the set (and not over the ones the set is
  ## able to hold).
  var i = low(T).int
  while i <= high(T).int:
    if T(i) in a: yield T(i)
    inc(i)

iterator items*(a: cstring): char {.inline.} =
  ## iterates over each item of `a`.
  when defined(js):
    var i = 0
    var L = len(a)
    while i < L:
      yield a[i]
      inc(i)
  else:
    var i = 0
    while a[i] != '\0':
      yield a[i]
      inc(i)

iterator mitems*(a: var cstring): var char {.inline.} =
  ## iterates over each item of `a` so that you can modify the yielded value.
  var i = 0
  while a[i] != '\0':
    yield a[i]
    inc(i)

iterator items*(E: typedesc[enum]): E =
  ## iterates over the values of the enum ``E``.
  for v in low(E)..high(E):
    yield v

iterator items*[T](s: HSlice[T, T]): T =
  ## iterates over the slice `s`, yielding each value between `s.a` and `s.b`
  ## (inclusively).
  for x in s.a..s.b:
    yield x

iterator pairs*[T](a: openArray[T]): tuple[key: int, val: T] {.inline.} =
  ## iterates over each item of `a`. Yields ``(index, a[index])`` pairs.
  var i = 0
  while i < len(a):
    yield (i, a[i])
    inc(i)

iterator mpairs*[T](a: var openArray[T]): tuple[key:int, val:var T]{.inline.} =
  ## iterates over each item of `a`. Yields ``(index, a[index])`` pairs.
  ## ``a[index]`` can be modified.
  var i = 0
  while i < len(a):
    yield (i, a[i])
    inc(i)

iterator pairs*[IX, T](a: array[IX, T]): tuple[key: IX, val: T] {.inline.} =
  ## iterates over each item of `a`. Yields ``(index, a[index])`` pairs.
  var i = low(IX)
  if i <= high(IX):
    while true:
      yield (i, a[i])
      if i >= high(IX): break
      inc(i)

iterator mpairs*[IX, T](a:var array[IX, T]):tuple[key:IX,val:var T] {.inline.} =
  ## iterates over each item of `a`. Yields ``(index, a[index])`` pairs.
  ## ``a[index]`` can be modified.
  var i = low(IX)
  if i <= high(IX):
    while true:
      yield (i, a[i])
      if i >= high(IX): break
      inc(i)

iterator pairs*[T](a: seq[T]): tuple[key: int, val: T] {.inline.} =
  ## iterates over each item of `a`. Yields ``(index, a[index])`` pairs.
  var i = 0
  while i < len(a):
    yield (i, a[i])
    inc(i)

iterator mpairs*[T](a: var seq[T]): tuple[key: int, val: var T] {.inline.} =
  ## iterates over each item of `a`. Yields ``(index, a[index])`` pairs.
  ## ``a[index]`` can be modified.
  var i = 0
  while i < len(a):
    yield (i, a[i])
    inc(i)

iterator pairs*(a: string): tuple[key: int, val: char] {.inline.} =
  ## iterates over each item of `a`. Yields ``(index, a[index])`` pairs.
  var i = 0
  while i < len(a):
    yield (i, a[i])
    inc(i)

iterator mpairs*(a: var string): tuple[key: int, val: var char] {.inline.} =
  ## iterates over each item of `a`. Yields ``(index, a[index])`` pairs.
  ## ``a[index]`` can be modified.
  var i = 0
  while i < len(a):
    yield (i, a[i])
    inc(i)

iterator pairs*(a: cstring): tuple[key: int, val: char] {.inline.} =
  ## iterates over each item of `a`. Yields ``(index, a[index])`` pairs.
  var i = 0
  while a[i] != '\0':
    yield (i, a[i])
    inc(i)

iterator mpairs*(a: var cstring): tuple[key: int, val: var char] {.inline.} =
  ## iterates over each item of `a`. Yields ``(index, a[index])`` pairs.
  ## ``a[index]`` can be modified.
  var i = 0
  while a[i] != '\0':
    yield (i, a[i])
    inc(i)


when defined(nimNoNilSeqs2):
  when not compileOption("nilseqs"):
    {.pragma: nilError, error.}
  else:
    {.pragma: nilError.}
else:
  {.pragma: nilError.}

proc isNil*[T](x: seq[T]): bool {.noSideEffect, magic: "IsNil", nilError.}
proc isNil*[T](x: ref T): bool {.noSideEffect, magic: "IsNil".}
proc isNil*(x: string): bool {.noSideEffect, magic: "IsNil", nilError.}

proc isNil*[T](x: ptr T): bool {.noSideEffect, magic: "IsNil".}
proc isNil*(x: pointer): bool {.noSideEffect, magic: "IsNil".}
proc isNil*(x: cstring): bool {.noSideEffect, magic: "IsNil".}
proc isNil*[T: proc](x: T): bool {.noSideEffect, magic: "IsNil".}
  ## Fast check whether `x` is nil. This is sometimes more efficient than
  ## ``== nil``.

proc `==`*[I, T](x, y: array[I, T]): bool =
  for f in low(x)..high(x):
    if x[f] != y[f]:
      return
  result = true

proc `@`*[T](a: openArray[T]): seq[T] =
  ## turns an openarray into a sequence. This is not as efficient as turning
  ## a fixed length array into a sequence as it always copies every element
  ## of `a`.
  newSeq(result, a.len)
  for i in 0..a.len-1: result[i] = a[i]

proc `&`*[T](x, y: seq[T]): seq[T] {.noSideEffect.} =
  ## Concatenates two sequences.
  ## Requires copying of the sequences.
  ##
  ## .. code-block:: Nim
  ##   assert(@[1, 2, 3, 4] & @[5, 6] == @[1, 2, 3, 4, 5, 6])
  newSeq(result, x.len + y.len)
  for i in 0..x.len-1:
    result[i] = x[i]
  for i in 0..y.len-1:
    result[i+x.len] = y[i]

proc `&`*[T](x: seq[T], y: T): seq[T] {.noSideEffect.} =
  ## Appends element y to the end of the sequence.
  ## Requires copying of the sequence
  ##
  ## .. code-block:: Nim
  ##   assert(@[1, 2, 3] & 4 == @[1, 2, 3, 4])
  newSeq(result, x.len + 1)
  for i in 0..x.len-1:
    result[i] = x[i]
  result[x.len] = y

proc `&`*[T](x: T, y: seq[T]): seq[T] {.noSideEffect.} =
  ## Prepends the element x to the beginning of the sequence.
  ## Requires copying of the sequence
  ##
  ## .. code-block:: Nim
  ##   assert(1 & @[2, 3, 4] == @[1, 2, 3, 4])
  newSeq(result, y.len + 1)
  result[0] = x
  for i in 0..y.len-1:
    result[i+1] = y[i]

proc `==`*[T](x, y: seq[T]): bool {.noSideEffect.} =
  ## Generic equals operator for sequences: relies on a equals operator for
  ## the element type `T`.
  when nimvm:
    when not defined(nimNoNil):
      if x.isNil and y.isNil:
        return true
    else:
      if x.len == 0 and y.len == 0:
        return true
  else:
    when not defined(JS):
      proc seqToPtr[T](x: seq[T]): pointer {.inline, nosideeffect.} =
        result = cast[pointer](x)
    else:
      proc seqToPtr[T](x: seq[T]): pointer {.asmNoStackFrame, nosideeffect.} =
        asm """return `x`"""

    if seqToPtr(x) == seqToPtr(y):
      return true

  when not defined(nimNoNil):
    if x.isNil or y.isNil:
      return false

  if x.len != y.len:
    return false

  for i in 0..x.len-1:
    if x[i] != y[i]:
      return false

  return true

proc find*[T, S](a: T, item: S): int {.inline.}=
  ## Returns the first index of `item` in `a` or -1 if not found. This requires
  ## appropriate `items` and `==` operations to work.
  for i in items(a):
    if i == item: return
    inc(result)
  result = -1

proc contains*[T](a: openArray[T], item: T): bool {.inline.}=
  ## Returns true if `item` is in `a` or false if not found. This is a shortcut
  ## for ``find(a, item) >= 0``.
  return find(a, item) >= 0

proc pop*[T](s: var seq[T]): T {.inline, noSideEffect.} =
  ## returns the last item of `s` and decreases ``s.len`` by one. This treats
  ## `s` as a stack and implements the common *pop* operation.
  var L = s.len-1
  result = s[L]
  setLen(s, L)

iterator fields*[T: tuple|object](x: T): RootObj {.
  magic: "Fields", noSideEffect.}
  ## iterates over every field of `x`. Warning: This really transforms
  ## the 'for' and unrolls the loop. The current implementation also has a bug
  ## that affects symbol binding in the loop body.
iterator fields*[S:tuple|object, T:tuple|object](x: S, y: T): tuple[a,b: untyped] {.
  magic: "Fields", noSideEffect.}
  ## iterates over every field of `x` and `y`.
  ## Warning: This is really transforms the 'for' and unrolls the loop.
  ## The current implementation also has a bug that affects symbol binding
  ## in the loop body.
iterator fieldPairs*[T: tuple|object](x: T): RootObj {.
  magic: "FieldPairs", noSideEffect.}
  ## Iterates over every field of `x` returning their name and value.
  ##
  ## When you iterate over objects with different field types you have to use
  ## the compile time ``when`` instead of a runtime ``if`` to select the code
  ## you want to run for each type. To perform the comparison use the `is
  ## operator <manual.html#generics-is-operator>`_. Example:
  ##
  ## .. code-block:: Nim
  ##
  ##   type
  ##     Custom = object
  ##       foo: string
  ##       bar: bool
  ##
  ##   proc `$`(x: Custom): string =
  ##     result = "Custom:"
  ##     for name, value in x.fieldPairs:
  ##       when value is bool:
  ##         result.add("\n\t" & name & " is " & $value)
  ##       else:
  ##         if value.isNil:
  ##           result.add("\n\t" & name & " (nil)")
  ##         else:
  ##           result.add("\n\t" & name & " '" & value & "'")
  ##
  ## Another way to do the same without ``when`` is to leave the task of
  ## picking the appropriate code to a secondary proc which you overload for
  ## each field type and pass the `value` to.
  ##
  ## Warning: This really transforms the 'for' and unrolls the loop. The
  ## current implementation also has a bug that affects symbol binding in the
  ## loop body.
iterator fieldPairs*[S: tuple|object, T: tuple|object](x: S, y: T): tuple[
  a, b: untyped] {.
  magic: "FieldPairs", noSideEffect.}
  ## iterates over every field of `x` and `y`.
  ## Warning: This really transforms the 'for' and unrolls the loop.
  ## The current implementation also has a bug that affects symbol binding
  ## in the loop body.

proc `==`*[T: tuple|object](x, y: T): bool =
  ## generic ``==`` operator for tuples that is lifted from the components
  ## of `x` and `y`.
  for a, b in fields(x, y):
    if a != b: return false
  return true

proc `<=`*[T: tuple](x, y: T): bool =
  ## generic ``<=`` operator for tuples that is lifted from the components
  ## of `x` and `y`. This implementation uses `cmp`.
  for a, b in fields(x, y):
    var c = cmp(a, b)
    if c < 0: return true
    if c > 0: return false
  return true

proc `<`*[T: tuple](x, y: T): bool =
  ## generic ``<`` operator for tuples that is lifted from the components
  ## of `x` and `y`. This implementation uses `cmp`.
  for a, b in fields(x, y):
    var c = cmp(a, b)
    if c < 0: return true
    if c > 0: return false
  return false

proc `$`*[T: tuple|object](x: T): string =
  ## generic ``$`` operator for tuples that is lifted from the components
  ## of `x`. Example:
  ##
  ## .. code-block:: nim
  ##   $(23, 45) == "(23, 45)"
  ##   $() == "()"
  result = "("
  var firstElement = true
  for name, value in fieldPairs(x):
    if not firstElement: result.add(", ")
    result.add(name)
    result.add(": ")
    when compiles($value):
      when value isnot string and value isnot seq and compiles(value.isNil):
        if value.isNil: result.add "nil"
        else: result.addQuoted(value)
      else:
        result.addQuoted(value)
      firstElement = false
    else:
      result.add("...")
  result.add(")")

proc collectionToString[T](x: T, prefix, separator, suffix: string): string =
  result = prefix
  var firstElement = true
  for value in items(x):
    if firstElement:
      firstElement = false
    else:
      result.add(separator)

    when value isnot string and value isnot seq and compiles(value.isNil):
      # this branch should not be necessary
      if value.isNil:
        result.add "nil"
      else:
        result.addQuoted(value)
    else:
      result.addQuoted(value)

  result.add(suffix)

proc `$`*[T](x: set[T]): string =
  ## generic ``$`` operator for sets that is lifted from the components
  ## of `x`. Example:
  ##
  ## .. code-block:: nim
  ##   ${23, 45} == "{23, 45}"
  collectionToString(x, "{", ", ", "}")

proc `$`*[T](x: seq[T]): string =
  ## generic ``$`` operator for seqs that is lifted from the components
  ## of `x`. Example:
  ##
  ## .. code-block:: nim
  ##   $(@[23, 45]) == "@[23, 45]"
  collectionToString(x, "@[", ", ", "]")

# ----------------- GC interface ---------------------------------------------

when not defined(nimscript) and hasAlloc:
  type
    GC_Strategy* = enum ## the strategy the GC should use for the application
      gcThroughput,      ## optimize for throughput
      gcResponsiveness,  ## optimize for responsiveness (default)
      gcOptimizeTime,    ## optimize for speed
      gcOptimizeSpace    ## optimize for memory footprint

  when not defined(JS):
    proc GC_disable*() {.rtl, inl, benign.}
      ## disables the GC. If called n-times, n calls to `GC_enable` are needed to
      ## reactivate the GC. Note that in most circumstances one should only disable
      ## the mark and sweep phase with `GC_disableMarkAndSweep`.

    proc GC_enable*() {.rtl, inl, benign.}
      ## enables the GC again.

    proc GC_fullCollect*() {.rtl, benign.}
      ## forces a full garbage collection pass.
      ## Ordinary code does not need to call this (and should not).

    proc GC_enableMarkAndSweep*() {.rtl, benign.}
    proc GC_disableMarkAndSweep*() {.rtl, benign.}
      ## the current implementation uses a reference counting garbage collector
      ## with a seldomly run mark and sweep phase to free cycles. The mark and
      ## sweep phase may take a long time and is not needed if the application
      ## does not create cycles. Thus the mark and sweep phase can be deactivated
      ## and activated separately from the rest of the GC.

    proc GC_getStatistics*(): string {.rtl, benign.}
      ## returns an informative string about the GC's activity. This may be useful
      ## for tweaking.

    proc GC_ref*[T](x: ref T) {.magic: "GCref", benign.}
    proc GC_ref*[T](x: seq[T]) {.magic: "GCref", benign.}
    proc GC_ref*(x: string) {.magic: "GCref", benign.}
      ## marks the object `x` as referenced, so that it will not be freed until
      ## it is unmarked via `GC_unref`. If called n-times for the same object `x`,
      ## n calls to `GC_unref` are needed to unmark `x`.

    proc GC_unref*[T](x: ref T) {.magic: "GCunref", benign.}
    proc GC_unref*[T](x: seq[T]) {.magic: "GCunref", benign.}
    proc GC_unref*(x: string) {.magic: "GCunref", benign.}
      ## see the documentation of `GC_ref`.

    when not defined(JS) and not defined(nimscript) and hasAlloc:
      proc nimGC_setStackBottom*(theStackBottom: pointer) {.compilerRtl, noinline, benign.}
      ## Expands operating GC stack range to `theStackBottom`. Does nothing
      ## if current stack bottom is already lower than `theStackBottom`.

  else:
    template GC_disable* =
      {.warning: "GC_disable is a no-op in JavaScript".}

    template GC_enable* =
      {.warning: "GC_enable is a no-op in JavaScript".}

    template GC_fullCollect* =
      {.warning: "GC_fullCollect is a no-op in JavaScript".}

    template GC_setStrategy* =
      {.warning: "GC_setStrategy is a no-op in JavaScript".}

    template GC_enableMarkAndSweep* =
      {.warning: "GC_enableMarkAndSweep is a no-op in JavaScript".}

    template GC_disableMarkAndSweep* =
      {.warning: "GC_disableMarkAndSweep is a no-op in JavaScript".}

    template GC_ref*[T](x: ref T) =
      {.warning: "GC_ref is a no-op in JavaScript".}

    template GC_ref*[T](x: seq[T]) =
      {.warning: "GC_ref is a no-op in JavaScript".}

    template GC_ref*(x: string) =
      {.warning: "GC_ref is a no-op in JavaScript".}

    template GC_unref*[T](x: ref T) =
      {.warning: "GC_unref is a no-op in JavaScript".}

    template GC_unref*[T](x: seq[T]) =
      {.warning: "GC_unref is a no-op in JavaScript".}

    template GC_unref*(x: string) =
      {.warning: "GC_unref is a no-op in JavaScript".}

    template GC_getStatistics*(): string =
      {.warning: "GC_getStatistics is a no-op in JavaScript".}
      ""

template accumulateResult*(iter: untyped) =
  ## helps to convert an iterator to a proc.
  result = @[]
  for x in iter: add(result, x)

# we have to compute this here before turning it off in except.nim anyway ...
const NimStackTrace = compileOption("stacktrace")

template coroutinesSupportedPlatform(): bool =
  when defined(sparc) or defined(ELATE) or compileOption("gc", "v2") or
    defined(boehmgc) or defined(gogc) or defined(nogc) or defined(gcRegions) or
    defined(gcMarkAndSweep):
    false
  else:
    true

when defined(nimCoroutines):
  # Explicit opt-in.
  when not coroutinesSupportedPlatform():
    {.error: "Coroutines are not supported on this architecture and/or garbage collector.".}
  const nimCoroutines* = true
elif defined(noNimCoroutines):
  # Explicit opt-out.
  const nimCoroutines* = false
else:
  # Autodetect coroutine support.
  const nimCoroutines* = false

{.push checks: off.}
# obviously we cannot generate checking operations here :-)
# because it would yield into an endless recursion
# however, stack-traces are available for most parts
# of the code

var
  globalRaiseHook*: proc (e: ref Exception): bool {.nimcall, benign.}
    ## with this hook you can influence exception handling on a global level.
    ## If not nil, every 'raise' statement ends up calling this hook. Ordinary
    ## application code should never set this hook! You better know what you
    ## do when setting this. If ``globalRaiseHook`` returns false, the
    ## exception is caught and does not propagate further through the call
    ## stack.

  localRaiseHook* {.threadvar.}: proc (e: ref Exception): bool {.nimcall, benign.}
    ## with this hook you can influence exception handling on a
    ## thread local level.
    ## If not nil, every 'raise' statement ends up calling this hook. Ordinary
    ## application code should never set this hook! You better know what you
    ## do when setting this. If ``localRaiseHook`` returns false, the exception
    ## is caught and does not propagate further through the call stack.

  outOfMemHook*: proc () {.nimcall, tags: [], benign.}
    ## set this variable to provide a procedure that should be called
    ## in case of an `out of memory`:idx: event. The standard handler
    ## writes an error message and terminates the program. `outOfMemHook` can
    ## be used to raise an exception in case of OOM like so:
    ##
    ## .. code-block:: nim
    ##
    ##   var gOutOfMem: ref EOutOfMemory
    ##   new(gOutOfMem) # need to be allocated *before* OOM really happened!
    ##   gOutOfMem.msg = "out of memory"
    ##
    ##   proc handleOOM() =
    ##     raise gOutOfMem
    ##
    ##   system.outOfMemHook = handleOOM
    ##
    ## If the handler does not raise an exception, ordinary control flow
    ## continues and the program is terminated.

type
  PFrame* = ptr TFrame  ## represents a runtime frame of the call stack;
                        ## part of the debugger API.
  TFrame* {.importc, nodecl, final.} = object ## the frame itself
    prev*: PFrame       ## previous frame; used for chaining the call stack
    procname*: cstring  ## name of the proc that is currently executing
    line*: int          ## line number of the proc that is currently executing
    filename*: cstring  ## filename of the proc that is currently executing
    len*: int16         ## length of the inspectable slots
    calldepth*: int16   ## used for max call depth checking

when defined(JS):
  proc add*(x: var string, y: cstring) {.asmNoStackFrame.} =
    asm """
      var len = `x`.length;
      for (var i = 0; i < `y`.length; ++i) {
        `x`[len] = `y`.charCodeAt(i);
        ++len;
      }
    """
  proc add*(x: var cstring, y: cstring) {.magic: "AppendStrStr".}

elif hasAlloc:
  {.push stack_trace:off, profiler:off.}
  proc add*(x: var string, y: cstring) =
    var i = 0
    while y[i] != '\0':
      add(x, y[i])
      inc(i)
  {.pop.}

when defined(nimvarargstyped):
  proc echo*(x: varargs[typed, `$`]) {.magic: "Echo", tags: [WriteIOEffect],
    benign, sideEffect.}
    ## Writes and flushes the parameters to the standard output.
    ##
    ## Special built-in that takes a variable number of arguments. Each argument
    ## is converted to a string via ``$``, so it works for user-defined
    ## types that have an overloaded ``$`` operator.
    ## It is roughly equivalent to ``writeLine(stdout, x); flushFile(stdout)``, but
    ## available for the JavaScript target too.
    ##
    ## Unlike other IO operations this is guaranteed to be thread-safe as
    ## ``echo`` is very often used for debugging convenience. If you want to use
    ## ``echo`` inside a `proc without side effects
    ## <manual.html#pragmas-nosideeffect-pragma>`_ you can use `debugEcho <#debugEcho>`_
    ## instead.

  proc debugEcho*(x: varargs[typed, `$`]) {.magic: "Echo", noSideEffect,
                                            tags: [], raises: [].}
    ## Same as `echo <#echo>`_, but as a special semantic rule, ``debugEcho``
    ## pretends to be free of side effects, so that it can be used for debugging
    ## routines marked as `noSideEffect <manual.html#pragmas-nosideeffect-pragma>`_.
else:
  proc echo*(x: varargs[untyped, `$`]) {.magic: "Echo", tags: [WriteIOEffect],
    benign, sideEffect.}
  proc debugEcho*(x: varargs[untyped, `$`]) {.magic: "Echo", noSideEffect,
                                             tags: [], raises: [].}

template newException*(exceptn: typedesc, message: string;
                       parentException: ref Exception = nil): untyped =
  ## creates an exception object of type ``exceptn`` and sets its ``msg`` field
  ## to `message`. Returns the new exception object.
  var
    e: ref exceptn
  new(e)
  e.msg = message
  e.parent = parentException
  e

when hostOS == "standalone":
  include "$projectpath/panicoverride"

when not declared(sysFatal):
  {.push profiler: off.}
  when hostOS == "standalone":
    proc sysFatal(exceptn: typedesc, message: string) {.inline.} =
      panic(message)

    proc sysFatal(exceptn: typedesc, message, arg: string) {.inline.} =
      rawoutput(message)
      panic(arg)
  else:
    proc sysFatal(exceptn: typedesc, message: string) {.inline, noReturn.} =
      var e: ref exceptn
      new(e)
      e.msg = message
      raise e

    proc sysFatal(exceptn: typedesc, message, arg: string) {.inline, noReturn.} =
      var e: ref exceptn
      new(e)
      e.msg = message & arg
      raise e
  {.pop.}

proc getTypeInfo*[T](x: T): pointer {.magic: "GetTypeInfo", benign.}
  ## get type information for `x`. Ordinary code should not use this, but
  ## the `typeinfo` module instead.

{.push stackTrace: off.}
proc abs*(x: int): int {.magic: "AbsI", noSideEffect.} =
  if x < 0: -x else: x
proc abs*(x: int8): int8 {.magic: "AbsI", noSideEffect.} =
  if x < 0: -x else: x
proc abs*(x: int16): int16 {.magic: "AbsI", noSideEffect.} =
  if x < 0: -x else: x
proc abs*(x: int32): int32 {.magic: "AbsI", noSideEffect.} =
  if x < 0: -x else: x
when defined(nimnomagic64):
  proc abs*(x: int64): int64 {.magic: "AbsI", noSideEffect.} =
    ## returns the absolute value of `x`. If `x` is ``low(x)`` (that
    ## is -MININT for its type), an overflow exception is thrown (if overflow
    ## checking is turned on).
    if x < 0: -x else: x
else:
  proc abs*(x: int64): int64 {.magic: "AbsI64", noSideEffect.} =
    ## returns the absolute value of `x`. If `x` is ``low(x)`` (that
    ## is -MININT for its type), an overflow exception is thrown (if overflow
    ## checking is turned on).
    if x < 0: -x else: x
{.pop.}

when not defined(JS):
  proc likely_proc(val: bool): bool {.importc: "likely", nodecl, nosideeffect.}
  proc unlikely_proc(val: bool): bool {.importc: "unlikely", nodecl, nosideeffect.}

template likely*(val: bool): bool =
  ## Hints the optimizer that `val` is likely going to be true.
  ##
  ## You can use this template to decorate a branch condition. On certain
  ## platforms this can help the processor predict better which branch is
  ## going to be run. Example:
  ##
  ## .. code-block:: nim
  ##   for value in inputValues:
  ##     if likely(value <= 100):
  ##       process(value)
  ##     else:
  ##       echo "Value too big!"
  ##
  ## On backends without branch prediction (JS and the nimscript VM), this
  ## template will not affect code execution.
  when nimvm:
    val
  else:
    when defined(JS):
      val
    else:
      likely_proc(val)

template unlikely*(val: bool): bool =
  ## Hints the optimizer that `val` is likely going to be false.
  ##
  ## You can use this proc to decorate a branch condition. On certain
  ## platforms this can help the processor predict better which branch is
  ## going to be run. Example:
  ##
  ## .. code-block:: nim
  ##   for value in inputValues:
  ##     if unlikely(value > 100):
  ##       echo "Value too big!"
  ##     else:
  ##       process(value)
  ##
  ## On backends without branch prediction (JS and the nimscript VM), this
  ## template will not affect code execution.
  when nimvm:
    val
  else:
    when defined(JS):
      val
    else:
      unlikely_proc(val)

type
  FileSeekPos* = enum ## Position relative to which seek should happen
                      # The values are ordered so that they match with stdio
                      # SEEK_SET, SEEK_CUR and SEEK_END respectively.
    fspSet            ## Seek to absolute value
    fspCur            ## Seek relative to current position
    fspEnd            ## Seek relative to end

when not defined(JS): #and not defined(nimscript):
  {.push stack_trace: off, profiler:off.}

  when hasAlloc:
    when not defined(gcRegions):
      proc initGC() {.gcsafe.}
    when not defined(boehmgc) and not defined(useMalloc) and
        not defined(gogc) and not defined(gcRegions):
      proc initAllocator() {.inline.}

    proc initStackBottom() {.inline, compilerproc.} =
      # WARNING: This is very fragile! An array size of 8 does not work on my
      # Linux 64bit system. -- That's because the stack direction is the other
      # way round.
      when declared(nimGC_setStackBottom):
        var locals {.volatile.}: pointer
        locals = addr(locals)
        nimGC_setStackBottom(locals)

    proc initStackBottomWith(locals: pointer) {.inline, compilerproc.} =
      # We need to keep initStackBottom around for now to avoid
      # bootstrapping problems.
      when declared(nimGC_setStackBottom):
        nimGC_setStackBottom(locals)

    when not defined(gcDestructors):
      {.push profiler: off.}
      var
        strDesc = TNimType(size: sizeof(string), kind: tyString, flags: {ntfAcyclic})
      {.pop.}


  # ----------------- IO Part ------------------------------------------------
  type
    CFile {.importc: "FILE", header: "<stdio.h>",
            final, incompletestruct.} = object
    File* = ptr CFile ## The type representing a file handle.

    FileMode* = enum           ## The file mode when opening a file.
      fmRead,                   ## Open the file for read access only.
      fmWrite,                  ## Open the file for write access only.
                                ## If the file does not exist, it will be
                                ## created. Existing files will be cleared!
      fmReadWrite,              ## Open the file for read and write access.
                                ## If the file does not exist, it will be
                                ## created. Existing files will be cleared!
      fmReadWriteExisting,      ## Open the file for read and write access.
                                ## If the file does not exist, it will not be
                                ## created. The existing file will not be cleared.
      fmAppend                  ## Open the file for writing only; append data
                                ## at the end.

    FileHandle* = cint ## type that represents an OS file handle; this is
                       ## useful for low-level file access

  include "system/ansi_c"
  include "system/memory"

  proc zeroMem(p: pointer, size: Natural) =
    nimZeroMem(p, size)
    when declared(memTrackerOp):
      memTrackerOp("zeroMem", p, size)
  proc copyMem(dest, source: pointer, size: Natural) =
    nimCopyMem(dest, source, size)
    when declared(memTrackerOp):
      memTrackerOp("copyMem", dest, size)
  proc moveMem(dest, source: pointer, size: Natural) =
    c_memmove(dest, source, size)
    when declared(memTrackerOp):
      memTrackerOp("moveMem", dest, size)
  proc equalMem(a, b: pointer, size: Natural): bool =
    nimCmpMem(a, b, size) == 0

  proc cmp(x, y: string): int =
    when nimvm:
      if x < y: result = -1
      elif x > y: result = 1
      else: result = 0
    else:
      let minlen = min(x.len, y.len)
      result = int(nimCmpMem(x.cstring, y.cstring, minlen.csize))
      if result == 0:
        result = x.len - y.len

  when defined(nimscript):
    proc readFile*(filename: string): string {.tags: [ReadIOEffect], benign.}
      ## Opens a file named `filename` for reading, calls `readAll
      ## <#readAll>`_ and closes the file afterwards. Returns the string.
      ## Raises an IO exception in case of an error. If # you need to call
      ## this inside a compile time macro you can use `staticRead
      ## <#staticRead>`_.

    proc writeFile*(filename, content: string) {.tags: [WriteIOEffect], benign.}
      ## Opens a file named `filename` for writing. Then writes the
      ## `content` completely to the file and closes the file afterwards.
      ## Raises an IO exception in case of an error.

  when not defined(nimscript) and hostOS != "standalone":

    # text file handling:
    var
      stdin* {.importc: "stdin", header: "<stdio.h>".}: File
        ## The standard input stream.
      stdout* {.importc: "stdout", header: "<stdio.h>".}: File
        ## The standard output stream.
      stderr* {.importc: "stderr", header: "<stdio.h>".}: File
        ## The standard error stream.

    when defined(windows):
      # work-around C's sucking abstraction:
      # BUGFIX: stdin and stdout should be binary files!
      proc c_setmode(handle, mode: cint) {.
        importc: when defined(bcc): "setmode" else: "_setmode",
        header: "<io.h>".}
      var
        O_BINARY {.importc: "_O_BINARY", header:"<fcntl.h>".}: cint

      # we use binary mode on Windows:
      c_setmode(c_fileno(stdin), O_BINARY)
      c_setmode(c_fileno(stdout), O_BINARY)
      c_setmode(c_fileno(stderr), O_BINARY)

    when defined(endb):
      proc endbStep()

    when defined(useStdoutAsStdmsg):
      template stdmsg*: File = stdout
    else:
      template stdmsg*: File = stderr
        ## Template which expands to either stdout or stderr depending on
        ## `useStdoutAsStdmsg` compile-time switch.

    proc open*(f: var File, filename: string,
               mode: FileMode = fmRead, bufSize: int = -1): bool {.tags: [],
               benign.}
      ## Opens a file named `filename` with given `mode`.
      ##
      ## Default mode is readonly. Returns true iff the file could be opened.
      ## This throws no exception if the file could not be opened.

    proc open*(f: var File, filehandle: FileHandle,
               mode: FileMode = fmRead): bool {.tags: [], benign.}
      ## Creates a ``File`` from a `filehandle` with given `mode`.
      ##
      ## Default mode is readonly. Returns true iff the file could be opened.

    proc open*(filename: string,
               mode: FileMode = fmRead, bufSize: int = -1): File =
      ## Opens a file named `filename` with given `mode`.
      ##
      ## Default mode is readonly. Raises an ``IO`` exception if the file
      ## could not be opened.
      if not open(result, filename, mode, bufSize):
        sysFatal(IOError, "cannot open: ", filename)

    proc reopen*(f: File, filename: string, mode: FileMode = fmRead): bool {.
      tags: [], benign.}
      ## reopens the file `f` with given `filename` and `mode`. This
      ## is often used to redirect the `stdin`, `stdout` or `stderr`
      ## file variables.
      ##
      ## Default mode is readonly. Returns true iff the file could be reopened.

    proc setStdIoUnbuffered*() {.tags: [], benign.}
      ## Configures `stdin`, `stdout` and `stderr` to be unbuffered.

    proc close*(f: File) {.tags: [], gcsafe.}
      ## Closes the file.

    proc endOfFile*(f: File): bool {.tags: [], benign.}
      ## Returns true iff `f` is at the end.

    proc readChar*(f: File): char {.tags: [ReadIOEffect].}
      ## Reads a single character from the stream `f`. Should not be used in
      ## performance sensitive code.

    proc flushFile*(f: File) {.tags: [WriteIOEffect].}
      ## Flushes `f`'s buffer.

    proc readAll*(file: File): TaintedString {.tags: [ReadIOEffect], benign.}
      ## Reads all data from the stream `file`.
      ##
      ## Raises an IO exception in case of an error. It is an error if the
      ## current file position is not at the beginning of the file.

    proc readFile*(filename: string): TaintedString {.tags: [ReadIOEffect], benign.}
      ## Opens a file named `filename` for reading.
      ##
      ## Then calls `readAll <#readAll>`_ and closes the file afterwards.
      ## Returns the string.  Raises an IO exception in case of an error. If
      ## you need to call this inside a compile time macro you can use
      ## `staticRead <#staticRead>`_.

    proc writeFile*(filename, content: string) {.tags: [WriteIOEffect], benign.}
      ## Opens a file named `filename` for writing. Then writes the
      ## `content` completely to the file and closes the file afterwards.
      ## Raises an IO exception in case of an error.

    proc write*(f: File, r: float32) {.tags: [WriteIOEffect], benign.}
    proc write*(f: File, i: int) {.tags: [WriteIOEffect], benign.}
    proc write*(f: File, i: BiggestInt) {.tags: [WriteIOEffect], benign.}
    proc write*(f: File, r: BiggestFloat) {.tags: [WriteIOEffect], benign.}
    proc write*(f: File, s: string) {.tags: [WriteIOEffect], benign.}
    proc write*(f: File, b: bool) {.tags: [WriteIOEffect], benign.}
    proc write*(f: File, c: char) {.tags: [WriteIOEffect], benign.}
    proc write*(f: File, c: cstring) {.tags: [WriteIOEffect], benign.}
    proc write*(f: File, a: varargs[string, `$`]) {.tags: [WriteIOEffect], benign.}
      ## Writes a value to the file `f`. May throw an IO exception.

    proc readLine*(f: File): TaintedString  {.tags: [ReadIOEffect], benign.}
      ## reads a line of text from the file `f`. May throw an IO exception.
      ## A line of text may be delimited by ``LF`` or ``CRLF``. The newline
      ## character(s) are not part of the returned string.

    proc readLine*(f: File, line: var TaintedString): bool {.tags: [ReadIOEffect],
                  benign.}
      ## reads a line of text from the file `f` into `line`. `line` must not be
      ## ``nil``! May throw an IO exception.
      ## A line of text may be delimited by ``LF`` or ``CRLF``. The newline
      ## character(s) are not part of the returned string. Returns ``false``
      ## if the end of the file has been reached, ``true`` otherwise. If
      ## ``false`` is returned `line` contains no new data.

    proc writeLine*[Ty](f: File, x: varargs[Ty, `$`]) {.inline,
                             tags: [WriteIOEffect], benign.}
      ## writes the values `x` to `f` and then writes "\\n".
      ## May throw an IO exception.

    proc getFileSize*(f: File): int64 {.tags: [ReadIOEffect], benign.}
      ## retrieves the file size (in bytes) of `f`.

    proc readBytes*(f: File, a: var openArray[int8|uint8], start, len: Natural): int {.
      tags: [ReadIOEffect], benign.}
      ## reads `len` bytes into the buffer `a` starting at ``a[start]``. Returns
      ## the actual number of bytes that have been read which may be less than
      ## `len` (if not as many bytes are remaining), but not greater.

    proc readChars*(f: File, a: var openArray[char], start, len: Natural): int {.
      tags: [ReadIOEffect], benign.}
      ## reads `len` bytes into the buffer `a` starting at ``a[start]``. Returns
      ## the actual number of bytes that have been read which may be less than
      ## `len` (if not as many bytes are remaining), but not greater.
      ##
      ## **Warning:** The buffer `a` must be pre-allocated. This can be done
      ## using, for example, ``newString``.

    proc readBuffer*(f: File, buffer: pointer, len: Natural): int {.
      tags: [ReadIOEffect], benign.}
      ## reads `len` bytes into the buffer pointed to by `buffer`. Returns
      ## the actual number of bytes that have been read which may be less than
      ## `len` (if not as many bytes are remaining), but not greater.

    proc writeBytes*(f: File, a: openArray[int8|uint8], start, len: Natural): int {.
      tags: [WriteIOEffect], benign.}
      ## writes the bytes of ``a[start..start+len-1]`` to the file `f`. Returns
      ## the number of actual written bytes, which may be less than `len` in case
      ## of an error.

    proc writeChars*(f: File, a: openArray[char], start, len: Natural): int {.
      tags: [WriteIOEffect], benign.}
      ## writes the bytes of ``a[start..start+len-1]`` to the file `f`. Returns
      ## the number of actual written bytes, which may be less than `len` in case
      ## of an error.

    proc writeBuffer*(f: File, buffer: pointer, len: Natural): int {.
      tags: [WriteIOEffect], benign.}
      ## writes the bytes of buffer pointed to by the parameter `buffer` to the
      ## file `f`. Returns the number of actual written bytes, which may be less
      ## than `len` in case of an error.

    proc setFilePos*(f: File, pos: int64, relativeTo: FileSeekPos = fspSet) {.benign.}
      ## sets the position of the file pointer that is used for read/write
      ## operations. The file's first byte has the index zero.

    proc getFilePos*(f: File): int64 {.benign.}
      ## retrieves the current position of the file pointer that is used to
      ## read from the file `f`. The file's first byte has the index zero.

    proc getFileHandle*(f: File): FileHandle
      ## returns the OS file handle of the file ``f``. This is only useful for
      ## platform specific programming.

  when declared(newSeq):
    proc cstringArrayToSeq*(a: cstringArray, len: Natural): seq[string] =
      ## converts a ``cstringArray`` to a ``seq[string]``. `a` is supposed to be
      ## of length ``len``.
      newSeq(result, len)
      for i in 0..len-1: result[i] = $a[i]

    proc cstringArrayToSeq*(a: cstringArray): seq[string] =
      ## converts a ``cstringArray`` to a ``seq[string]``. `a` is supposed to be
      ## terminated by ``nil``.
      var L = 0
      while a[L] != nil: inc(L)
      result = cstringArrayToSeq(a, L)

  # -------------------------------------------------------------------------

  when declared(alloc0) and declared(dealloc):
    proc allocCStringArray*(a: openArray[string]): cstringArray =
      ## creates a NULL terminated cstringArray from `a`. The result has to
      ## be freed with `deallocCStringArray` after it's not needed anymore.
      result = cast[cstringArray](alloc0((a.len+1) * sizeof(cstring)))

      let x = cast[ptr UncheckedArray[string]](a)
      for i in 0 .. a.high:
        result[i] = cast[cstring](alloc0(x[i].len+1))
        copyMem(result[i], addr(x[i][0]), x[i].len)

    proc deallocCStringArray*(a: cstringArray) =
      ## frees a NULL terminated cstringArray.
      var i = 0
      while a[i] != nil:
        dealloc(a[i])
        inc(i)
      dealloc(a)

  when not defined(nimscript):
    proc atomicInc*(memLoc: var int, x: int = 1): int {.inline,
      discardable, benign.}
      ## atomic increment of `memLoc`. Returns the value after the operation.

    proc atomicDec*(memLoc: var int, x: int = 1): int {.inline,
      discardable, benign.}
      ## atomic decrement of `memLoc`. Returns the value after the operation.

    include "system/atomics"

    type
      PSafePoint = ptr TSafePoint
      TSafePoint {.compilerproc, final.} = object
        prev: PSafePoint # points to next safe point ON THE STACK
        status: int
        context: C_JmpBuf
        hasRaiseAction: bool
        raiseAction: proc (e: ref Exception): bool {.closure.}
      SafePoint = TSafePoint

  when declared(initAllocator):
    initAllocator()
  when hasThreadSupport:
    const insideRLocksModule = false
    include "system/syslocks"
    when hostOS != "standalone": include "system/threads"
  elif not defined(nogc) and not defined(nimscript):
    when not defined(useNimRtl) and not defined(createNimRtl): initStackBottom()
    when declared(initGC): initGC()

  when not defined(nimscript):
    proc setControlCHook*(hook: proc () {.noconv.})
      ## allows you to override the behaviour of your application when CTRL+C
      ## is pressed. Only one such hook is supported.

    proc writeStackTrace*() {.tags: [], gcsafe.}
      ## writes the current stack trace to ``stderr``. This is only works
      ## for debug builds. Since it's usually used for debugging, this
      ## is proclaimed to have no IO effect!
    when hostOS != "standalone":
      proc getStackTrace*(): string {.gcsafe.}
        ## gets the current stack trace. This only works for debug builds.

      proc getStackTrace*(e: ref Exception): string {.gcsafe.}
        ## gets the stack trace associated with `e`, which is the stack that
        ## lead to the ``raise`` statement. This only works for debug builds.

    {.push stack_trace: off, profiler:off.}
    when defined(memtracker):
      include "system/memtracker"

    when hostOS == "standalone":
      include "system/embedded"
    else:
      include "system/excpt"
    include "system/chcks"

    # we cannot compile this with stack tracing on
    # as it would recurse endlessly!
    include "system/arithm"
    {.pop.} # stack trace
  {.pop.} # stack trace

  when hostOS != "standalone" and not defined(nimscript):
    include "system/dyncalls"
  when not defined(nimscript):
    include "system/sets"

    when defined(gogc):
      const GenericSeqSize = (3 * sizeof(int))
    else:
      const GenericSeqSize = (2 * sizeof(int))

    proc getDiscriminant(aa: pointer, n: ptr TNimNode): int =
      sysAssert(n.kind == nkCase, "getDiscriminant: node != nkCase")
      var d: int
      var a = cast[ByteAddress](aa)
      case n.typ.size
      of 1: d = ze(cast[ptr int8](a +% n.offset)[])
      of 2: d = ze(cast[ptr int16](a +% n.offset)[])
      of 4: d = int(cast[ptr int32](a +% n.offset)[])
      else: sysAssert(false, "getDiscriminant: invalid n.typ.size")
      return d

    proc selectBranch(aa: pointer, n: ptr TNimNode): ptr TNimNode =
      var discr = getDiscriminant(aa, n)
      if discr <% n.len:
        result = n.sons[discr]
        if result == nil: result = n.sons[n.len]
        # n.sons[n.len] contains the ``else`` part (but may be nil)
      else:
        result = n.sons[n.len]

    {.push profiler:off.}
    when hasAlloc: include "system/mmdisp"
    {.pop.}
    {.push stack_trace: off, profiler:off.}
    when hasAlloc:
      when defined(gcDestructors):
        include "core/strs"
        include "core/seqs"
      else:
        include "system/sysstr"
    {.pop.}
    when hasAlloc: include "system/strmantle"

    when hostOS != "standalone": include "system/sysio"
    when hasThreadSupport:
      when hostOS != "standalone": include "system/channels"
  else:
    include "system/sysio"

  when not defined(nimscript) and hostOS != "standalone":
    iterator lines*(filename: string): TaintedString {.tags: [ReadIOEffect].} =
      ## Iterates over any line in the file named `filename`.
      ##
      ## If the file does not exist `EIO` is raised. The trailing newline
      ## character(s) are removed from the iterated lines. Example:
      ##
      ## .. code-block:: nim
      ##   import strutils
      ##
      ##   proc transformLetters(filename: string) =
      ##     var buffer = ""
      ##     for line in filename.lines:
      ##       buffer.add(line.replace("a", "0") & '\x0A')
      ##     writeFile(filename, buffer)
      var f = open(filename, bufSize=8000)
      defer: close(f)
      var res = TaintedString(newStringOfCap(80))
      while f.readLine(res): yield res

    iterator lines*(f: File): TaintedString {.tags: [ReadIOEffect].} =
      ## Iterate over any line in the file `f`.
      ##
      ## The trailing newline character(s) are removed from the iterated lines.
      ## Example:
      ##
      ## .. code-block:: nim
      ##   proc countZeros(filename: File): tuple[lines, zeros: int] =
      ##     for line in filename.lines:
      ##       for letter in line:
      ##         if letter == '0':
      ##           result.zeros += 1
      ##       result.lines += 1
      var res = TaintedString(newStringOfCap(80))
      while f.readLine(res): yield res

  when not defined(nimscript) and hasAlloc:
    when not defined(gcDestructors):
      include "system/assign"
      include "system/repr"

  when hostOS != "standalone" and not defined(nimscript):
    proc getCurrentException*(): ref Exception {.compilerRtl, inl, benign.} =
      ## retrieves the current exception; if there is none, nil is returned.
      result = currException

    proc getCurrentExceptionMsg*(): string {.inline, benign.} =
      ## retrieves the error message that was attached to the current
      ## exception; if there is none, "" is returned.
      var e = getCurrentException()
      return if e == nil: "" else: e.msg

    proc onRaise*(action: proc(e: ref Exception): bool{.closure.}) {.deprecated.} =
      ## can be used in a ``try`` statement to setup a Lisp-like
      ## `condition system`:idx:\: This prevents the 'raise' statement to
      ## raise an exception but instead calls ``action``.
      ## If ``action`` returns false, the exception has been handled and
      ## does not propagate further through the call stack.
      ##
      ## *Deprecated since version 0.18.1*: No good usages of this
      ## feature are known.
      if not isNil(excHandler):
        excHandler.hasRaiseAction = true
        excHandler.raiseAction = action

    proc setCurrentException*(exc: ref Exception) {.inline, benign.} =
      ## sets the current exception.
      ##
      ## **Warning**: Only use this if you know what you are doing.
      currException = exc

  {.push stack_trace: off, profiler:off.}
  when defined(endb) and not defined(nimscript):
    include "system/debugger"

  when defined(profiler) or defined(memProfiler):
    include "system/profiler"
  {.pop.} # stacktrace

  when not defined(nimscript):
    proc rawProc*[T: proc](x: T): pointer {.noSideEffect, inline.} =
      ## retrieves the raw proc pointer of the closure `x`. This is
      ## useful for interfacing closures with C.
      {.emit: """
      `result` = `x`.ClP_0;
      """.}

    proc rawEnv*[T: proc](x: T): pointer {.noSideEffect, inline.} =
      ## retrieves the raw environment pointer of the closure `x`. This is
      ## useful for interfacing closures with C.
      {.emit: """
      `result` = `x`.ClE_0;
      """.}

    proc finished*[T: proc](x: T): bool {.noSideEffect, inline.} =
      ## can be used to determine if a first class iterator has finished.
      {.emit: """
      `result` = ((NI*) `x`.ClE_0)[1] < 0;
      """.}

elif defined(JS):
  # Stubs:
  proc getOccupiedMem(): int = return -1
  proc getFreeMem(): int = return -1
  proc getTotalMem(): int = return -1

  proc dealloc(p: pointer) = discard
  proc alloc(size: Natural): pointer = discard
  proc alloc0(size: Natural): pointer = discard
  proc realloc(p: pointer, newsize: Natural): pointer = discard

  proc allocShared(size: Natural): pointer = discard
  proc allocShared0(size: Natural): pointer = discard
  proc deallocShared(p: pointer) = discard
  proc reallocShared(p: pointer, newsize: Natural): pointer = discard

  when defined(JS):
    include "system/jssys"
    include "system/reprjs"
  elif defined(nimscript):
    proc cmp(x, y: string): int =
      if x == y: return 0
      if x < y: return -1
      return 1

  when defined(nimffi):
    include "system/sysio"

when not defined(nimNoArrayToString):
  proc `$`*[T, IDX](x: array[IDX, T]): string =
    ## generic ``$`` operator for arrays that is lifted from the components
    collectionToString(x, "[", ", ", "]")

proc `$`*[T](x: openarray[T]): string =
  ## generic ``$`` operator for openarrays that is lifted from the components
  ## of `x`. Example:
  ##
  ## .. code-block:: nim
  ##   $(@[23, 45].toOpenArray(0, 1)) == "[23, 45]"
  collectionToString(x, "[", ", ", "]")

proc quit*(errormsg: string, errorcode = QuitFailure) {.noReturn.} =
  ## a shorthand for ``echo(errormsg); quit(errorcode)``.
  echo(errormsg)
  quit(errorcode)

{.pop.} # checks
{.pop.} # hints

proc `/`*(x, y: int): float {.inline, noSideEffect.} =
  ## integer division that results in a float.
  result = toFloat(x) / toFloat(y)

type
  BackwardsIndex* = distinct int ## type that is constructed by ``^`` for
                                 ## reversed array accesses.

template `^`*(x: int): BackwardsIndex = BackwardsIndex(x)
  ## builtin `roof`:idx: operator that can be used for convenient array access.
  ## ``a[^x]`` is a shortcut for ``a[a.len-x]``.

template `..^`*(a, b: untyped): untyped =
  ## a shortcut for '.. ^' to avoid the common gotcha that a space between
  ## '..' and '^' is required.
  a .. ^b

template `..<`*(a, b: untyped): untyped =
  ## a shortcut for 'a .. (when b is BackwardsIndex: succ(b) else: pred(b))'.
  a .. (when b is BackwardsIndex: succ(b) else: pred(b))

when defined(nimNewRoof):
  iterator `..<`*[T](a, b: T): T =
    var i = T(a)
    while i < b:
      yield i
      inc i
else:
  iterator `..<`*[S, T](a: S, b: T): T =
    var i = T(a)
    while i < b:
      yield i
      inc i

template spliceImpl(s, a, L, b: untyped): untyped =
  # make room for additional elements or cut:
  var shift = b.len - max(0,L)  # ignore negative slice size
  var newLen = s.len + shift
  if shift > 0:
    # enlarge:
    setLen(s, newLen)
    for i in countdown(newLen-1, a+b.len): shallowCopy(s[i], s[i-shift])
  else:
    for i in countup(a+b.len, newLen-1): shallowCopy(s[i], s[i-shift])
    # cut down:
    setLen(s, newLen)
  # fill the hole:
  for i in 0 ..< b.len: s[a+i] = b[i]

template `^^`(s, i: untyped): untyped =
  (when i is BackwardsIndex: s.len - int(i) else: int(i))

template `[]`*(s: string; i: int): char = arrGet(s, i)
template `[]=`*(s: string; i: int; val: char) = arrPut(s, i, val)

when hasAlloc or defined(nimscript):
  proc `[]`*[T, U](s: string, x: HSlice[T, U]): string {.inline.} =
    ## slice operation for strings.
    ## returns the inclusive range [s[x.a], s[x.b]]:
    ##
    ## .. code-block:: nim
    ##    var s = "abcdef"
    ##    assert s[1..3] == "bcd"
    let a = s ^^ x.a
    let L = (s ^^ x.b) - a + 1
    result = newString(L)
    for i in 0 ..< L: result[i] = s[i + a]

  proc `[]=`*[T, U](s: var string, x: HSlice[T, U], b: string) =
    ## slice assignment for strings. If
    ## ``b.len`` is not exactly the number of elements that are referred to
    ## by `x`, a `splice`:idx: is performed:
    ##
    ## .. code-block:: nim
    ##   var s = "abcdef"
    ##   s[1 .. ^2] = "xyz"
    ##   assert s == "axyzf"
    var a = s ^^ x.a
    var L = (s ^^ x.b) - a + 1
    if L == b.len:
      for i in 0..<L: s[i+a] = b[i]
    else:
      spliceImpl(s, a, L, b)

proc `[]`*[Idx, T, U, V](a: array[Idx, T], x: HSlice[U, V]): seq[T] =
  ## slice operation for arrays.
  ## returns the inclusive range [a[x.a], a[x.b]]:
  ##
  ## .. code-block:: nim
  ##    var a = [1,2,3,4]
  ##    assert a[0..2] == @[1,2,3]
  let xa = a ^^ x.a
  let L = (a ^^ x.b) - xa + 1
  result = newSeq[T](L)
  for i in 0..<L: result[i] = a[Idx(i + xa)]

proc `[]=`*[Idx, T, U, V](a: var array[Idx, T], x: HSlice[U, V], b: openArray[T]) =
  ## slice assignment for arrays.
  let xa = a ^^ x.a
  let L = (a ^^ x.b) - xa + 1
  if L == b.len:
    for i in 0..<L: a[Idx(i + xa)] = b[i]
  else:
    sysFatal(RangeError, "different lengths for slice assignment")

proc `[]`*[T, U, V](s: openArray[T], x: HSlice[U, V]): seq[T] =
  ## slice operation for sequences.
  ## returns the inclusive range [s[x.a], s[x.b]]:
  ##
  ## .. code-block:: nim
  ##    var s = @[1,2,3,4]
  ##    assert s[0..2] == @[1,2,3]
  let a = s ^^ x.a
  let L = (s ^^ x.b) - a + 1
  newSeq(result, L)
  for i in 0 ..< L: result[i] = s[i + a]

proc `[]=`*[T, U, V](s: var seq[T], x: HSlice[U, V], b: openArray[T]) =
  ## slice assignment for sequences. If
  ## ``b.len`` is not exactly the number of elements that are referred to
  ## by `x`, a `splice`:idx: is performed.
  let a = s ^^ x.a
  let L = (s ^^ x.b) - a + 1
  if L == b.len:
    for i in 0 ..< L: s[i+a] = b[i]
  else:
    spliceImpl(s, a, L, b)

proc `[]`*[T](s: openArray[T]; i: BackwardsIndex): T {.inline.} =
  system.`[]`(s, s.len - int(i))

proc `[]`*[Idx, T](a: array[Idx, T]; i: BackwardsIndex): T {.inline.} =
  a[Idx(a.len - int(i) + int low(a))]
proc `[]`*(s: string; i: BackwardsIndex): char {.inline.} = s[s.len - int(i)]

proc `[]`*[T](s: var openArray[T]; i: BackwardsIndex): var T {.inline.} =
  system.`[]`(s, s.len - int(i))
proc `[]`*[Idx, T](a: var array[Idx, T]; i: BackwardsIndex): var T {.inline.} =
  a[Idx(a.len - int(i) + int low(a))]

proc `[]=`*[T](s: var openArray[T]; i: BackwardsIndex; x: T) {.inline.} =
  system.`[]=`(s, s.len - int(i), x)
proc `[]=`*[Idx, T](a: var array[Idx, T]; i: BackwardsIndex; x: T) {.inline.} =
  a[Idx(a.len - int(i) + int low(a))] = x
proc `[]=`*(s: var string; i: BackwardsIndex; x: char) {.inline.} =
  s[s.len - int(i)] = x

proc slurp*(filename: string): string {.magic: "Slurp".}
  ## This is an alias for `staticRead <#staticRead>`_.

proc staticRead*(filename: string): string {.magic: "Slurp".}
  ## Compile-time `readFile <#readFile>`_ proc for easy `resource`:idx:
  ## embedding:
  ##
  ## .. code-block:: nim
  ##     const myResource = staticRead"mydatafile.bin"
  ##
  ## `slurp <#slurp>`_ is an alias for ``staticRead``.

proc gorge*(command: string, input = "", cache = ""): string {.
  magic: "StaticExec".} = discard
  ## This is an alias for `staticExec <#staticExec>`_.

proc staticExec*(command: string, input = "", cache = ""): string {.
  magic: "StaticExec".} = discard
  ## Executes an external process at compile-time.
  ## if `input` is not an empty string, it will be passed as a standard input
  ## to the executed program.
  ##
  ## .. code-block:: nim
  ##     const buildInfo = "Revision " & staticExec("git rev-parse HEAD") &
  ##                       "\nCompiled on " & staticExec("uname -v")
  ##
  ## `gorge <#gorge>`_ is an alias for ``staticExec``. Note that you can use
  ## this proc inside a pragma like `passC <nimc.html#passc-pragma>`_ or `passL
  ## <nimc.html#passl-pragma>`_.
  ##
  ## If ``cache`` is not empty, the results of ``staticExec`` are cached within
  ## the ``nimcache`` directory. Use ``--forceBuild`` to get rid of this caching
  ## behaviour then. ``command & input & cache`` (the concatenated string) is
  ## used to determine whether the entry in the cache is still valid. You can
  ## use versioning information for ``cache``:
  ##
  ## .. code-block:: nim
  ##     const stateMachine = staticExec("dfaoptimizer", "input", "0.8.0")

proc gorgeEx*(command: string, input = "", cache = ""): tuple[output: string,
                                                              exitCode: int] =
  ## Same as `gorge` but also returns the precious exit code.
  discard

proc `+=`*[T: SomeOrdinal|uint|uint64](x: var T, y: T) {.
  magic: "Inc", noSideEffect.}
  ## Increments an ordinal

proc `-=`*[T: SomeOrdinal|uint|uint64](x: var T, y: T) {.
  magic: "Dec", noSideEffect.}
  ## Decrements an ordinal

proc `*=`*[T: SomeOrdinal|uint|uint64](x: var T, y: T) {.
  inline, noSideEffect.} =
  ## Binary `*=` operator for ordinals
  x = x * y

proc `+=`*[T: float|float32|float64] (x: var T, y: T) {.
  inline, noSideEffect.} =
  ## Increments in place a floating point number
  x = x + y

proc `-=`*[T: float|float32|float64] (x: var T, y: T) {.
  inline, noSideEffect.} =
  ## Decrements in place a floating point number
  x = x - y

proc `*=`*[T: float|float32|float64] (x: var T, y: T) {.
  inline, noSideEffect.} =
  ## Multiplies in place a floating point number
  x = x * y

proc `/=`*(x: var float64, y: float64) {.inline, noSideEffect.} =
  ## Divides in place a floating point number
  x = x / y

proc `/=`*[T: float|float32](x: var T, y: T) {.inline, noSideEffect.} =
  ## Divides in place a floating point number
  x = x / y

proc `&=`*(x: var string, y: string) {.magic: "AppendStrStr", noSideEffect.}
template `&=`*(x, y: typed) =
  ## generic 'sink' operator for Nim. For files an alias for ``write``.
  ## If not specialized further an alias for ``add``.
  add(x, y)
when declared(File):
  template `&=`*(f: File, x: typed) = write(f, x)

proc astToStr*[T](x: T): string {.magic: "AstToStr", noSideEffect.}
  ## converts the AST of `x` into a string representation. This is very useful
  ## for debugging.

proc instantiationInfo*(index = -1, fullPaths = false): tuple[
  filename: string, line: int, column: int] {.magic: "InstantiationInfo", noSideEffect.}
  ## provides access to the compiler's instantiation stack line information
  ## of a template.
  ##
  ## While similar to the `caller info`:idx: of other languages, it is determined
  ## at compile time.
  ##
  ## This proc is mostly useful for meta programming (eg. ``assert`` template)
  ## to retrieve information about the current filename and line number.
  ## Example:
  ##
  ## .. code-block:: nim
  ##   import strutils
  ##
  ##   template testException(exception, code: untyped): typed =
  ##     try:
  ##       let pos = instantiationInfo()
  ##       discard(code)
  ##       echo "Test failure at $1:$2 with '$3'" % [pos.filename,
  ##         $pos.line, astToStr(code)]
  ##       assert false, "A test expecting failure succeeded?"
  ##     except exception:
  ##       discard
  ##
  ##   proc tester(pos: int): int =
  ##     let
  ##       a = @[1, 2, 3]
  ##     result = a[pos]
  ##
  ##   when isMainModule:
  ##     testException(IndexError, tester(30))
  ##     testException(IndexError, tester(1))
  ##     # --> Test failure at example.nim:20 with 'tester(1)'

template currentSourcePath*: string = instantiationInfo(-1, true).filename
  ## returns the full file-system path of the current source

proc raiseAssert*(msg: string) {.noinline.} =
  sysFatal(AssertionError, msg)

proc failedAssertImpl*(msg: string) {.raises: [], tags: [].} =
  # trick the compiler to not list ``AssertionError`` when called
  # by ``assert``.
  type Hide = proc (msg: string) {.noinline, raises: [], noSideEffect,
                                    tags: [].}
  Hide(raiseAssert)(msg)

include "system/helpers" # for `lineInfoToString`

template assertImpl(cond: bool, msg = "", enabled: static[bool]) =
  const loc = $instantiationInfo(-1, true)
  bind instantiationInfo
  mixin failedAssertImpl
  when enabled:
    if not cond:
      failedAssertImpl(loc & " `" & astToStr(cond) & "` " & msg)

template assert*(cond: bool, msg = "") =
  ## Raises ``AssertionError`` with `msg` if `cond` is false. Note
  ## that ``AssertionError`` is hidden from the effect system, so it doesn't
  ## produce ``{.raises: [AssertionError].}``. This exception is only supposed
  ## to be caught by unit testing frameworks.
  ##
  ## The compiler may not generate any code at all for ``assert`` if it is
  ## advised to do so through the ``-d:release`` or ``--assertions:off``
  ## `command line switches <nimc.html#command-line-switches>`_.
  assertImpl(cond, msg, compileOption("assertions"))

template doAssert*(cond: bool, msg = "") =
  ## same as ``assert`` but is always turned on regardless of ``--assertions``
  assertImpl(cond, msg, true)

iterator items*[T](a: seq[T]): T {.inline.} =
  ## iterates over each item of `a`.
  var i = 0
  let L = len(a)
  while i < L:
    yield a[i]
    inc(i)
    assert(len(a) == L, "seq modified while iterating over it")

iterator mitems*[T](a: var seq[T]): var T {.inline.} =
  ## iterates over each item of `a` so that you can modify the yielded value.
  var i = 0
  let L = len(a)
  while i < L:
    yield a[i]
    inc(i)
    assert(len(a) == L, "seq modified while iterating over it")

iterator items*(a: string): char {.inline.} =
  ## iterates over each item of `a`.
  var i = 0
  let L = len(a)
  while i < L:
    yield a[i]
    inc(i)
    assert(len(a) == L, "string modified while iterating over it")

iterator mitems*(a: var string): var char {.inline.} =
  ## iterates over each item of `a` so that you can modify the yielded value.
  var i = 0
  let L = len(a)
  while i < L:
    yield a[i]
    inc(i)
    assert(len(a) == L, "string modified while iterating over it")

when not defined(nimhygiene):
  {.pragma: inject.}

template onFailedAssert*(msg, code: untyped): untyped {.dirty.} =
  ## Sets an assertion failure handler that will intercept any assert
  ## statements following `onFailedAssert` in the current module scope.
  ##
  ## .. code-block:: nim
  ##  # module-wide policy to change the failed assert
  ##  # exception type in order to include a lineinfo
  ##  onFailedAssert(msg):
  ##    var e = new(TMyError)
  ##    e.msg = msg
  ##    e.lineinfo = instantiationInfo(-2)
  ##    raise e
  ##
  template failedAssertImpl(msgIMPL: string): untyped {.dirty.} =
    let msg = msgIMPL
    code

proc shallow*[T](s: var seq[T]) {.noSideEffect, inline.} =
  ## marks a sequence `s` as `shallow`:idx:. Subsequent assignments will not
  ## perform deep copies of `s`. This is only useful for optimization
  ## purposes.
  when not defined(JS) and not defined(nimscript):
    var s = cast[PGenericSeq](s)
    s.reserved = s.reserved or seqShallowFlag

proc shallow*(s: var string) {.noSideEffect, inline.} =
  ## marks a string `s` as `shallow`:idx:. Subsequent assignments will not
  ## perform deep copies of `s`. This is only useful for optimization
  ## purposes.
  when not defined(JS) and not defined(nimscript) and not defined(gcDestructors):
    var s = cast[PGenericSeq](s)
    # string literals cannot become 'shallow':
    if (s.reserved and strlitFlag) == 0:
      s.reserved = s.reserved or seqShallowFlag

type
  NimNodeObj = object

  NimNode* {.magic: "PNimrodNode".} = ref NimNodeObj
    ## represents a Nim AST node. Macros operate on this type.

{.deprecated: [PNimrodNode: NimNode].}

when false:
  template eval*(blk: typed): typed =
    ## executes a block of code at compile time just as if it was a macro
    ## optionally, the block can return an AST tree that will replace the
    ## eval expression
    macro payload: typed {.gensym.} = blk
    payload()

when hasAlloc:
  proc insert*(x: var string, item: string, i = 0.Natural) {.noSideEffect.} =
    ## inserts `item` into `x` at position `i`.
    var xl = x.len
    setLen(x, xl+item.len)
    var j = xl-1
    while j >= i:
      shallowCopy(x[j+item.len], x[j])
      dec(j)
    j = 0
    while j < item.len:
      x[j+i] = item[j]
      inc(j)

proc compiles*(x: untyped): bool {.magic: "Compiles", noSideEffect, compileTime.} =
  ## Special compile-time procedure that checks whether `x` can be compiled
  ## without any semantic error.
  ## This can be used to check whether a type supports some operation:
  ##
  ## .. code-block:: Nim
  ##   when compiles(3 + 4):
  ##     echo "'+' for integers is available"
  discard

when declared(initDebugger):
  initDebugger()

proc addEscapedChar*(s: var string, c: char) {.noSideEffect, inline.} =
  ## Adds a char to string `s` and applies the following escaping:
  ##
  ## * replaces any ``\`` by ``\\``
  ## * replaces any ``'`` by ``\'``
  ## * replaces any ``"`` by ``\"``
  ## * replaces any ``\a`` by ``\\a``
  ## * replaces any ``\b`` by ``\\b``
  ## * replaces any ``\t`` by ``\\t``
  ## * replaces any ``\n`` by ``\\n``
  ## * replaces any ``\v`` by ``\\v``
  ## * replaces any ``\f`` by ``\\f``
  ## * replaces any ``\c`` by ``\\c``
  ## * replaces any ``\e`` by ``\\e``
  ## * replaces any other character not in the set ``{'\21..'\126'}
  ##   by ``\xHH`` where ``HH`` is its hexadecimal value.
  ##
  ## The procedure has been designed so that its output is usable for many
  ## different common syntaxes.
  ## **Note**: This is not correct for producing Ansi C code!
  case c
  of '\a': s.add "\\a" # \x07
  of '\b': s.add "\\b" # \x08
  of '\t': s.add "\\t" # \x09
  of '\L': s.add "\\n" # \x0A
  of '\v': s.add "\\v" # \x0B
  of '\f': s.add "\\f" # \x0C
  of '\c': s.add "\\c" # \x0D
  of '\e': s.add "\\e" # \x1B
  of '\\': s.add("\\\\")
  of '\'': s.add("\\'")
  of '\"': s.add("\\\"")
  of {'\32'..'\126'} - {'\\', '\'', '\"'}: s.add(c)
  else:
    s.add("\\x")
    const HexChars = "0123456789ABCDEF"
    let n = ord(c)
    s.add(HexChars[int((n and 0xF0) shr 4)])
    s.add(HexChars[int(n and 0xF)])

proc addQuoted*[T](s: var string, x: T) =
  ## Appends `x` to string `s` in place, applying quoting and escaping
  ## if `x` is a string or char. See
  ## `addEscapedChar <system.html#addEscapedChar>`_
  ## for the escaping scheme. When `x` is a string, characters in the
  ## range ``{\128..\255}`` are never escaped so that multibyte UTF-8
  ## characters are untouched (note that this behavior is different from
  ## ``addEscapedChar``).
  ##
  ## The Nim standard library uses this function on the elements of
  ## collections when producing a string representation of a collection.
  ## It is recommended to use this function as well for user-side collections.
  ## Users may overload `addQuoted` for custom (string-like) types if
  ## they want to implement a customized element representation.
  ##
  ## .. code-block:: Nim
  ##   var tmp = ""
  ##   tmp.addQuoted(1)
  ##   tmp.add(", ")
  ##   tmp.addQuoted("string")
  ##   tmp.add(", ")
  ##   tmp.addQuoted('c')
  ##   assert(tmp == """1, "string", 'c'""")
  when T is string or T is cstring:
    s.add("\"")
    for c in x:
      # Only ASCII chars are escaped to avoid butchering
      # multibyte UTF-8 characters.
      if c <= 127.char:
        s.addEscapedChar(c)
      else:
        s.add c
    s.add("\"")
  elif T is char:
    s.add("'")
    s.addEscapedChar(x)
    s.add("'")
  # prevent temporary string allocation
  elif compiles(s.add(x)):
    s.add(x)
  else:
    s.add($x)

when hasAlloc:
  # XXX: make these the default (or implement the NilObject optimization)
  proc safeAdd*[T](x: var seq[T], y: T) {.noSideEffect, deprecated.} =
    ## Adds ``y`` to ``x`` unless ``x`` is not yet initialized; in that case,
    ## ``x`` becomes ``@[y]``
    when defined(nimNoNilSeqs):
      x.add(y)
    else:
      if x == nil: x = @[y]
      else: x.add(y)

  proc safeAdd*(x: var string, y: char) {.noSideEffect, deprecated.} =
    ## Adds ``y`` to ``x``. If ``x`` is ``nil`` it is initialized to ``""``
    when defined(nimNoNilSeqs):
      x.add(y)
    else:
      if x == nil: x = ""
      x.add(y)

  proc safeAdd*(x: var string, y: string) {.noSideEffect, deprecated.} =
    ## Adds ``y`` to ``x`` unless ``x`` is not yet initalized; in that
    ## case, ``x`` becomes ``y``
    when defined(nimNoNilSeqs):
      x.add(y)
    else:
      if x == nil: x = y
      else: x.add(y)

proc locals*(): RootObj {.magic: "Plugin", noSideEffect.} =
  ## generates a tuple constructor expression listing all the local variables
  ## in the current scope. This is quite fast as it does not rely
  ## on any debug or runtime information. Note that in contrast to what
  ## the official signature says, the return type is not ``RootObj`` but a
  ## tuple of a structure that depends on the current scope. Example:
  ##
  ## .. code-block:: nim
  ##   proc testLocals() =
  ##     var
  ##       a = "something"
  ##       b = 4
  ##       c = locals()
  ##       d = "super!"
  ##
  ##     b = 1
  ##     for name, value in fieldPairs(c):
  ##       echo "name ", name, " with value ", value
  ##     echo "B is ", b
  ##   # -> name a with value something
  ##   # -> name b with value 4
  ##   # -> B is 1
  discard

when hasAlloc and not defined(nimscript) and not defined(JS) and
    not defined(gcDestructors):
  # XXX how to implement 'deepCopy' is an open problem.
  proc deepCopy*[T](x: var T, y: T) {.noSideEffect, magic: "DeepCopy".} =
    ## performs a deep copy of `y` and copies it into `x`.
    ## This is also used by the code generator
    ## for the implementation of ``spawn``.
    discard

  include "system/deepcopy"

proc procCall*(x: untyped) {.magic: "ProcCall", compileTime.} =
  ## special magic to prohibit dynamic binding for `method`:idx: calls.
  ## This is similar to `super`:idx: in ordinary OO languages.
  ##
  ## .. code-block:: nim
  ##   # 'someMethod' will be resolved fully statically:
  ##   procCall someMethod(a, b)
  discard

proc xlen*(x: string): int {.magic: "XLenStr", noSideEffect,
                             deprecated: "use len() instead".} =
  ## **Deprecated since version 0.18.1**. Use len() instead.
  discard
proc xlen*[T](x: seq[T]): int {.magic: "XLenSeq", noSideEffect,
                                deprecated: "use len() instead".} =
  ## returns the length of a sequence or a string without testing for 'nil'.
  ## This is an optimization that rarely makes sense.
  ## **Deprecated since version 0.18.1**. Use len() instead.
  discard


proc `==`*(x, y: cstring): bool {.magic: "EqCString", noSideEffect,
                                   inline.} =
  ## Checks for equality between two `cstring` variables.
  proc strcmp(a, b: cstring): cint {.noSideEffect,
    importc, header: "<string.h>".}
  if pointer(x) == pointer(y): result = true
  elif x.isNil or y.isNil: result = false
  else: result = strcmp(x, y) == 0

when defined(nimNoNilSeqs2):
  when not compileOption("nilseqs"):
    proc `==`*(x: string; y: type(nil)): bool {.error.} = discard
    proc `==`*(x: type(nil); y: string): bool {.error.} = discard

template closureScope*(body: untyped): untyped =
  ## Useful when creating a closure in a loop to capture local loop variables by
  ## their current iteration values. Example:
  ##
  ## .. code-block:: nim
  ##   var myClosure : proc()
  ##   # without closureScope:
  ##   for i in 0 .. 5:
  ##     let j = i
  ##     if j == 3:
  ##       myClosure = proc() = echo j
  ##   myClosure() # outputs 5. `j` is changed after closure creation
  ##   # with closureScope:
  ##   for i in 0 .. 5:
  ##     closureScope: # Everything in this scope is locked after closure creation
  ##       let j = i
  ##       if j == 3:
  ##         myClosure = proc() = echo j
  ##   myClosure() # outputs 3
  (proc() = body)()

template once*(body: untyped): untyped =
  ## Executes a block of code only once (the first time the block is reached).
  ## When hot code reloading is enabled, protects top-level code from being
  ## re-executed on each module reload.
  ##
  ## .. code-block:: nim
  ## proc draw(t: Triangle) =
  ##   once:
  ##     graphicsInit()
  ##
  ##   line(t.p1, t.p2)
  ##   line(t.p2, t.p3)
  ##   line(t.p3, t.p1)
  ##
  var alreadyExecuted {.global.} = false
  if not alreadyExecuted:
    alreadyExecuted = true
    body

{.pop.} #{.push warning[GcMem]: off, warning[Uninit]: off.}

proc substr*(s: string, first, last: int): string =
  let first = max(first, 0)
  let L = max(min(last, high(s)) - first + 1, 0)
  result = newString(L)
  for i in 0 .. L-1:
    result[i] = s[i+first]

proc substr*(s: string, first = 0): string =
  ## copies a slice of `s` into a new string and returns this new
  ## string. The bounds `first` and `last` denote the indices of
  ## the first and last characters that shall be copied. If ``last``
  ## is omitted, it is treated as ``high(s)``. If ``last >= s.len``, ``s.len``
  ## is used instead: This means ``substr`` can also be used to `cut`:idx:
  ## or `limit`:idx: a string's length.
  result = substr(s, first, high(s))

when defined(nimconfig):
  include "system/nimscript"

when defined(windows) and appType == "console" and defined(nimSetUtf8CodePage):
  proc setConsoleOutputCP(codepage: cint): cint {.stdcall, dynlib: "kernel32",
    importc: "SetConsoleOutputCP".}
  discard setConsoleOutputCP(65001) # 65001 - utf-8 codepage


when defined(nimHasRunnableExamples):
  proc runnableExamples*(body: untyped) {.magic: "RunnableExamples".}
    ## A section you should use to mark `runnable example`:idx: code with.
    ##
    ## - In normal debug and release builds code within
    ##   a ``runnableExamples`` section is ignored.
    ## - The documentation generator is aware of these examples and considers them
    ##   part of the ``##`` doc comment. As the last step of documentation
    ##   generation the examples are put into an ``$file_example.nim`` file,
    ##   compiled and tested. The collected examples are
    ##   put into their own module to ensure the examples do not refer to
    ##   non-exported symbols.
else:
  template runnableExamples*(body: untyped) =
    discard

template doAssertRaises*(exception, code: untyped): typed =
  ## Raises ``AssertionError`` if specified ``code`` does not raise the
  ## specified exception. Example:
  ##
  ## .. code-block:: nim
  ##  doAssertRaises(ValueError):
  ##    raise newException(ValueError, "Hello World")
  var wrong = false
  try:
    if true:
      code
    wrong = true
  except exception:
    discard
  except Exception as exc:
    raiseAssert(astToStr(exception) &
                " wasn't raised, another error was raised instead by:\n"&
                astToStr(code))
  if wrong:
    raiseAssert(astToStr(exception) & " wasn't raised by:\n" & astToStr(code))

when defined(cpp) and appType != "lib" and
    not defined(js) and not defined(nimscript) and
    hostOS != "standalone" and not defined(noCppExceptions):
  proc setTerminate(handler: proc() {.noconv.})
    {.importc: "std::set_terminate", header: "<exception>".}
  setTerminate proc() {.noconv.} =
    # Remove ourself as a handler, reinstalling the default handler.
    setTerminate(nil)

    let ex = getCurrentException()
    let trace = ex.getStackTrace()
<<<<<<< HEAD
    stderr.write trace & "Error: unhandled exception: " & ex.msg &
                 " [" & $ex.name & "]\n"
    quit 1

type
  ForLoopExpr*{.compilerProc.}[T] = object ## the type of a 'for' loop expression
=======
    when defined(genode):
      # stderr not available by default, use the LOG session
      echo trace & "Error: unhandled exception: " & ex.msg &
                   " [" & $ex.name & "]\n"
    else:
      stderr.write trace & "Error: unhandled exception: " & ex.msg &
                   " [" & $ex.name & "]\n"
    quit 1

when not defined(js):
  proc toOpenArray*[T](x: seq[T]; first, last: int): openarray[T] {.
    magic: "Slice".}
  proc toOpenArray*[T](x: openarray[T]; first, last: int): openarray[T] {.
    magic: "Slice".}
  proc toOpenArray*[I, T](x: array[I, T]; first, last: I): openarray[T] {.
    magic: "Slice".}
  proc toOpenArray*(x: string; first, last: int): openarray[char] {.
    magic: "Slice".}
  proc toOpenArrayByte*(x: string; first, last: int): openarray[byte] {.
    magic: "Slice".}

type
  ForLoopStmt* {.compilerProc.} = object ## special type that marks a macro
                                         ## as a `for-loop macro`:idx:

when defined(genode):
  var componentConstructHook*: proc (env: GenodeEnv) {.nimcall.}
      ## Hook into the Genode component bootstrap process.
      ## This hook is called after all globals are initialized.
      ## When this hook is set the component will not automatically exit,
      ## call ``quit`` explicitly to do so. This is the only available method
      ## of accessing the initial Genode environment.

  proc nim_component_construct(env: GenodeEnv) {.exportc.} =
    ## Procedure called during ``Component::construct`` by the loader.
    if componentConstructHook.isNil:
      env.quit(programResult)
        # No native Genode application initialization,
        # exit as would POSIX.
    else:
      componentConstructHook(env)
        # Perform application initialization
        # and return to thread entrypoint.
>>>>>>> af949465
<|MERGE_RESOLUTION|>--- conflicted
+++ resolved
@@ -4214,14 +4214,6 @@
 
     let ex = getCurrentException()
     let trace = ex.getStackTrace()
-<<<<<<< HEAD
-    stderr.write trace & "Error: unhandled exception: " & ex.msg &
-                 " [" & $ex.name & "]\n"
-    quit 1
-
-type
-  ForLoopExpr*{.compilerProc.}[T] = object ## the type of a 'for' loop expression
-=======
     when defined(genode):
       # stderr not available by default, use the LOG session
       echo trace & "Error: unhandled exception: " & ex.msg &
@@ -4264,5 +4256,4 @@
     else:
       componentConstructHook(env)
         # Perform application initialization
-        # and return to thread entrypoint.
->>>>>>> af949465
+        # and return to thread entrypoint.