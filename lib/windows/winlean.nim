--- conflicted
+++ resolved
@@ -833,15 +833,9 @@
 
 var inet_ntop_real: inet_ntop_proc = nil
 
-<<<<<<< HEAD
-let L = loadLib(ws2dll)
-if L != nil:
-  inet_ntop_real = cast[inet_ntop_proc](symAddr(L, "inet_ntop"))
-=======
 let ws2 = loadLib(ws2dll)
 if ws2 != nil:
   inet_ntop_real = cast[inet_ntop_proc](symAddr(ws2, "inet_ntop"))
->>>>>>> b4f1eef3
 
 proc WSAAddressToStringA(pAddr: ptr SockAddr, addrSize: DWORD, unused: pointer, pBuff: cstring, pBuffSize: ptr DWORD): cint {.stdcall, importc, dynlib: ws2dll.}
 proc inet_ntop_emulated(family: cint, paddr: pointer, pStringBuffer: cstring,
