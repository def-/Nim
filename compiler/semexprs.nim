--- conflicted
+++ resolved
@@ -925,13 +925,8 @@
 proc readTypeParameter(c: PContext, typ: PType,
                        paramName: PIdent, info: TLineInfo): PNode =
   let ty = if typ.kind == tyGenericInst: typ.skipGenericAlias
-<<<<<<< HEAD
-           else: (internalAssert(typ.kind == tyCompositeTypeClass); typ.sons[1])
-  #debug ty
-=======
            else: (internalAssert(typ.kind == tyCompositeTypeClass);
                   typ.sons[1].skipGenericAlias)
->>>>>>> 08669cc2
   let tbody = ty.sons[0]
   for s in countup(0, tbody.len-2):
     let tParam = tbody.sons[s]
