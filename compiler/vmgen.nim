#
#
#           The Nimrod Compiler
#        (c) Copyright 2013 Andreas Rumpf
#
#    See the file "copying.txt", included in this
#    distribution, for details about the copyright.
#

## This module implements the code generator for the VM.

import
  unsigned, strutils, ast, astalgo, types, msgs, renderer, vmdef, 
  trees, intsets, rodread, magicsys, options

when hasFFI:
  import evalffi

proc codeListing(c: PCtx, result: var string, start=0) =
  # first iteration: compute all necessary labels:
  var jumpTargets = initIntSet()
  
  for i in start.. < c.code.len:
    let x = c.code[i]
    if x.opcode in relativeJumps:
      jumpTargets.incl(i+x.regBx-wordExcess)

  # for debugging purposes
  var i = start
  while i < c.code.len:
    if i in jumpTargets: result.addf("L$1:\n", i)
    let x = c.code[i]

    let opc = opcode(x)
    if opc < firstABxInstr:
      result.addf("\t$#\tr$#, r$#, r$#", ($opc).substr(3), x.regA, 
                  x.regB, x.regC)
    elif opc in relativeJumps:
      result.addf("\t$#\tr$#, L$#", ($opc).substr(3), x.regA,
                  i+x.regBx-wordExcess)
    elif opc in {opcLdConst, opcAsgnConst}:
      result.addf("\t$#\tr$#, $#", ($opc).substr(3), x.regA, 
        c.constants[x.regBx-wordExcess].renderTree)
    else:
      result.addf("\t$#\tr$#, $#", ($opc).substr(3), x.regA, x.regBx-wordExcess)
    result.add("\t#")
    result.add(toFileLine(c.debug[i]))
    result.add("\n")
    inc i

proc echoCode*(c: PCtx, start=0) {.deprecated.} =
  var buf = ""
  codeListing(c, buf, start)
  echo buf

proc gABC(ctx: PCtx; n: PNode; opc: TOpcode; a, b, c: TRegister = 0) =
  assert opc.ord < 255
  let ins = (opc.uint32 or (a.uint32 shl 8'u32) or
                           (b.uint32 shl 16'u32) or
                           (c.uint32 shl 24'u32)).TInstr
  ctx.code.add(ins)
  ctx.debug.add(n.info)

proc gABI(c: PCtx; n: PNode; opc: TOpcode; a, b: TRegister; imm: BiggestInt) =
  let ins = (opc.uint32 or (a.uint32 shl 8'u32) or
                           (b.uint32 shl 16'u32) or
                           (imm+byteExcess).uint32 shl 24'u32).TInstr
  c.code.add(ins)
  c.debug.add(n.info)

proc gABx(c: PCtx; n: PNode; opc: TOpcode; a: TRegister = 0; bx: int) =
  let ins = (opc.uint32 or a.uint32 shl 8'u32 or 
            (bx+wordExcess).uint32 shl 16'u32).TInstr
  c.code.add(ins)
  c.debug.add(n.info)

proc xjmp(c: PCtx; n: PNode; opc: TOpcode; a: TRegister = 0): TPosition =
  #assert opc in {opcJmp, opcFJmp, opcTJmp}
  result = TPosition(c.code.len)
  gABx(c, n, opc, a, 0)

proc genLabel(c: PCtx): TPosition =
  result = TPosition(c.code.len)
  #c.jumpTargets.incl(c.code.len)

proc jmpBack(c: PCtx, n: PNode, opc: TOpcode, p = TPosition(0)) =
  let dist = p.int - c.code.len
  internalAssert(-0x7fff < dist and dist < 0x7fff)
  gABx(c, n, opc, 0, dist)

proc patch(c: PCtx, p: TPosition) =
  # patch with current index
  let p = p.int
  let diff = c.code.len - p
  #c.jumpTargets.incl(c.code.len)
  internalAssert(-0x7fff < diff and diff < 0x7fff)
  let oldInstr = c.code[p]
  # opcode and regA stay the same:
  c.code[p] = ((oldInstr.uint32 and 0xffff'u32).uint32 or
               uint32(diff+wordExcess) shl 16'u32).TInstr

proc getSlotKind(t: PType): TSlotKind =
  case t.skipTypes(abstractRange).kind
  of tyBool, tyChar, tyEnum, tyOrdinal, tyInt..tyInt64, tyUInt..tyUInt64:
    slotTempInt
  of tyString, tyCString:
    slotTempStr
  of tyFloat..tyFloat128:
    slotTempFloat
  else:
    slotTempComplex

const
  HighRegisterPressure = 40

proc getTemp(c: PCtx; typ: PType): TRegister =
  let c = c.prc
  # we prefer the same slot kind here for efficiency. Unfortunately for
  # discardable return types we may not know the desired type. This can happen
  # for e.g. mNAdd[Multiple]:
  let k = if typ.isNil: slotTempComplex else: typ.getSlotKind
  for i in 0 .. c.maxSlots-1:
    if c.slots[i].kind == k and not c.slots[i].inUse:
      c.slots[i].inUse = true
      return TRegister(i)
      
  # if register pressure is high, we re-use more aggressively:
  if c.maxSlots >= HighRegisterPressure:
    for i in 0 .. c.maxSlots-1:
      if not c.slots[i].inUse:
        c.slots[i] = (inUse: true, kind: k)
        return TRegister(i)
  result = TRegister(c.maxSlots)
  c.slots[c.maxSlots] = (inUse: true, kind: k)
  inc c.maxSlots

proc getGlobalSlot(c: PCtx; n: PNode; s: PSym): TRegister =
  let p = c.prc
  for i in 0 .. p.maxSlots-1:
    if p.globals[i] == s.id: return TRegister(i)

  result = TRegister(p.maxSlots)
  p.slots[p.maxSlots] = (inUse: true, kind: slotFixedVar)
  p.globals[p.maxSlots] = s.id
  inc p.maxSlots
  # XXX this is still not correct! We need to load the global in a proc init
  # section, otherwise control flow could lead to a usage before it's been
  # loaded.
  c.gABx(n, opcGlobalAlias, result, s.position)
  # XXX add some internal asserts here

proc freeTemp(c: PCtx; r: TRegister) =
  let c = c.prc
  if c.slots[r].kind >= slotSomeTemp: c.slots[r].inUse = false

proc getTempRange(c: PCtx; n: int; kind: TSlotKind): TRegister =
  # if register pressure is high, we re-use more aggressively:
  let c = c.prc
  if c.maxSlots >= HighRegisterPressure or c.maxSlots+n >= high(TRegister):
    for i in 0 .. c.maxSlots-n:
      if not c.slots[i].inUse:
        block search:
          for j in i+1 .. i+n-1:
            if c.slots[j].inUse: break search
          result = TRegister(i)
          for k in result .. result+n-1: c.slots[k] = (inUse: true, kind: kind)
          return
  if c.maxSlots+n >= high(TRegister):
    internalError("cannot generate code; too many registers required")
  result = TRegister(c.maxSlots)
  inc c.maxSlots, n
  for k in result .. result+n-1: c.slots[k] = (inUse: true, kind: kind)
  
proc freeTempRange(c: PCtx; start: TRegister, n: int) =
  for i in start .. start+n-1: c.freeTemp(TRegister(i))

template withTemp(tmp, typ: expr, body: stmt) {.immediate, dirty.} =
  var tmp = getTemp(c, typ)
  body
  c.freeTemp(tmp)

proc popBlock(c: PCtx; oldLen: int) =  
  for f in c.prc.blocks[oldLen].fixups:
    c.patch(f)
  c.prc.blocks.setLen(oldLen)

template withBlock(labl: PSym; body: stmt) {.immediate, dirty.} =
  var oldLen {.gensym.} = c.prc.blocks.len
  c.prc.blocks.add TBlock(label: labl, fixups: @[])
  body
  popBlock(c, oldLen)

proc gen(c: PCtx; n: PNode; dest: var TDest)
proc gen(c: PCtx; n: PNode; dest: TRegister) =
  var d: TDest = dest
  gen(c, n, d)
  internalAssert d == dest

proc gen(c: PCtx; n: PNode) =
  var tmp: TDest = -1
  gen(c, n, tmp)
  #if n.typ.isEmptyType: InternalAssert tmp < 0

proc genx(c: PCtx; n: PNode): TRegister =
  var tmp: TDest = -1
  gen(c, n, tmp)
  result = TRegister(tmp)

proc clearDest(n: PNode; dest: var TDest) {.inline.} =
  if isEmptyType(n.typ): dest = -1

proc isNotOpr(n: PNode): bool =
  n.kind in nkCallKinds and n.sons[0].kind == nkSym and
    n.sons[0].sym.magic == mNot

proc isTrue(n: PNode): bool =
  n.kind == nkSym and n.sym.kind == skEnumField and n.sym.position != 0 or
    n.kind == nkIntLit and n.intVal != 0

proc genWhile(c: PCtx; n: PNode) =
  # L1:
  #   cond, tmp
  #   fjmp tmp, L2
  #   body
  #   jmp L1
  # L2:
  let L1 = c.genLabel
  withBlock(nil):
    if isTrue(n.sons[0]):
      c.gen(n.sons[1])
      c.jmpBack(n, opcJmp, L1)
    elif isNotOpr(n.sons[0]):
      var tmp = c.genx(n.sons[0].sons[1])
      let L2 = c.xjmp(n, opcTJmp, tmp)
      c.freeTemp(tmp)
      c.gen(n.sons[1])
      c.jmpBack(n, opcJmp, L1)
      c.patch(L2)
    else:
      var tmp = c.genx(n.sons[0])
      let L2 = c.xjmp(n, opcFJmp, tmp)
      c.freeTemp(tmp)
      c.gen(n.sons[1])
      c.jmpBack(n, opcJmp, L1)
      c.patch(L2)

proc genBlock(c: PCtx; n: PNode; dest: var TDest) =
  withBlock(n.sons[0].sym):
    c.gen(n.sons[1], dest)
  clearDest(n, dest)

proc genBreak(c: PCtx; n: PNode) =
  let L1 = c.xjmp(n, opcJmp)
  if n.sons[0].kind == nkSym:
    #echo cast[int](n.sons[0].sym)
    for i in countdown(c.prc.blocks.len-1, 0):
      if c.prc.blocks[i].label == n.sons[0].sym:
        c.prc.blocks[i].fixups.add L1
        return
    internalError(n.info, "cannot find 'break' target")
  else:
    c.prc.blocks[c.prc.blocks.high].fixups.add L1

proc genIf(c: PCtx, n: PNode; dest: var TDest) =
  #  if (!expr1) goto L1;
  #    thenPart
  #    goto LEnd
  #  L1:
  #  if (!expr2) goto L2;
  #    thenPart2
  #    goto LEnd
  #  L2:
  #    elsePart
  #  Lend:
  if dest < 0 and not isEmptyType(n.typ): dest = getTemp(c, n.typ)
  var endings: seq[TPosition] = @[]
  for i in countup(0, len(n) - 1):
    var it = n.sons[i]
    if it.len == 2:
      withTemp(tmp, it.sons[0].typ):
        var elsePos: TPosition
        if isNotOpr(it.sons[0]):
          c.gen(it.sons[0].sons[1], tmp)
          elsePos = c.xjmp(it.sons[0].sons[1], opcTJmp, tmp) # if true
        else:
          c.gen(it.sons[0], tmp)
          elsePos = c.xjmp(it.sons[0], opcFJmp, tmp) # if false
      c.gen(it.sons[1], dest) # then part
      if i < sonsLen(n)-1:
        endings.add(c.xjmp(it.sons[1], opcJmp, 0))
      c.patch(elsePos)
    else:
      c.gen(it.sons[0], dest)
  for endPos in endings: c.patch(endPos)
  clearDest(n, dest)

proc genAndOr(c: PCtx; n: PNode; opc: TOpcode; dest: var TDest) =
  #   asgn dest, a
  #   tjmp|fjmp L1
  #   asgn dest, b
  # L1:
  if dest < 0: dest = getTemp(c, n.typ)
  c.gen(n.sons[1], dest)
  let L1 = c.xjmp(n, opc, dest)
  c.gen(n.sons[2], dest)
  c.patch(L1)

proc rawGenLiteral(c: PCtx; n: PNode): int =
  result = c.constants.len
  c.constants.add n
  internalAssert result < 0x7fff

proc sameConstant*(a, b: PNode): bool =
  result = false
  if a == b:
    result = true
  elif a != nil and b != nil and a.kind == b.kind:
    case a.kind
    of nkSym: result = a.sym == b.sym
    of nkIdent: result = a.ident.id == b.ident.id
    of nkCharLit..nkInt64Lit: result = a.intVal == b.intVal
    of nkFloatLit..nkFloat64Lit: result = a.floatVal == b.floatVal
    of nkStrLit..nkTripleStrLit: result = a.strVal == b.strVal
    of nkType: result = a.typ == b.typ
    of nkEmpty, nkNilLit: result = true
    else: 
      if sonsLen(a) == sonsLen(b): 
        for i in countup(0, sonsLen(a) - 1): 
          if not sameConstant(a.sons[i], b.sons[i]): return 
        result = true

proc genLiteral(c: PCtx; n: PNode): int =
  # types do not matter here:
  for i in 0 .. <c.constants.len:
    if sameConstant(c.constants[i], n): return i
  result = rawGenLiteral(c, n)

proc unused(n: PNode; x: TDest) {.inline.} =
  if x >= 0: 
    #debug(n)
    internalError(n.info, "not unused")

proc genCase(c: PCtx; n: PNode; dest: var TDest) =
  #  if (!expr1) goto L1;
  #    thenPart
  #    goto LEnd
  #  L1:
  #  if (!expr2) goto L2;
  #    thenPart2
  #    goto LEnd
  #  L2:
  #    elsePart
  #  Lend:
  if not isEmptyType(n.typ):
    if dest < 0: dest = getTemp(c, n.typ)
  else:
    unused(n, dest)
  var endings: seq[TPosition] = @[]
  withTemp(tmp, n.sons[0].typ):
    c.gen(n.sons[0], tmp)
    # branch tmp, codeIdx
    # fjmp   elseLabel
    for i in 1 .. <n.len:
      let it = n.sons[i]
      if it.len == 1:
        # else stmt:
        c.gen(it.sons[0], dest)
      else:
        let b = rawGenLiteral(c, it)
        c.gABx(it, opcBranch, tmp, b)
        let elsePos = c.xjmp(it.lastSon, opcFJmp, tmp)
        c.gen(it.lastSon, dest)
        if i < sonsLen(n)-1:
          endings.add(c.xjmp(it.lastSon, opcJmp, 0))
        c.patch(elsePos)
  for endPos in endings: c.patch(endPos)
  clearDest(n, dest)

proc genType(c: PCtx; typ: PType): int =
  for i, t in c.types:
    if sameType(t, typ): return i
  result = c.types.len
  c.types.add(typ)
  internalAssert(result <= 0x7fff)

proc genTry(c: PCtx; n: PNode; dest: var TDest) =
  if dest < 0 and not isEmptyType(n.typ): dest = getTemp(c, n.typ)
  var endings: seq[TPosition] = @[]
  let elsePos = c.xjmp(n, opcTry, 0)
  c.gen(n.sons[0], dest)
  c.patch(elsePos)
  for i in 1 .. <n.len:
    let it = n.sons[i]
    if it.kind != nkFinally:
      var blen = len(it)
      # first opcExcept contains the end label of the 'except' block:
      let endExcept = c.xjmp(it, opcExcept, 0)
      for j in countup(0, blen - 2): 
        assert(it.sons[j].kind == nkType)
        let typ = it.sons[j].typ.skipTypes(abstractPtrs)
        c.gABx(it, opcExcept, 0, c.genType(typ))
      if blen == 1: 
        # general except section:
        c.gABx(it, opcExcept, 0, 0)
      c.gen(it.lastSon, dest)
      if i < sonsLen(n)-1:
        endings.add(c.xjmp(it, opcJmp, 0))
      c.patch(endExcept)
  for endPos in endings: c.patch(endPos)
  let fin = lastSon(n)
  # we always generate an 'opcFinally' as that pops the safepoint
  # from the stack
  c.gABx(fin, opcFinally, 0, 0)
  if fin.kind == nkFinally:
    c.gen(fin.sons[0], dest)
  c.gABx(fin, opcFinallyEnd, 0, 0)
  clearDest(n, dest)

proc genRaise(c: PCtx; n: PNode) =
  let dest = genx(c, n.sons[0])
  c.gABC(n, opcRaise, dest)
  c.freeTemp(dest)

proc genReturn(c: PCtx; n: PNode) =
  if n.sons[0].kind != nkEmpty:
    gen(c, n.sons[0])
  c.gABC(n, opcRet)

proc genCall(c: PCtx; n: PNode; dest: var TDest) =
  if dest < 0 and not isEmptyType(n.typ): dest = getTemp(c, n.typ)
  let x = c.getTempRange(n.len, slotTempUnknown)
  # varargs need 'opcSetType' for the FFI support:
  let fntyp = n.sons[0].typ
  for i in 0.. <n.len:
    var r: TRegister = x+i
    c.gen(n.sons[i], r)
    if i >= fntyp.len:
      internalAssert tfVarargs in fntyp.flags
      c.gABx(n, opcSetType, r, c.genType(n.sons[i].typ))
  if dest < 0:
    c.gABC(n, opcIndCall, 0, x, n.len)
  else:
    c.gABC(n, opcIndCallAsgn, dest, x, n.len)
  c.freeTempRange(x, n.len)
  clearDest(n, dest)

proc genNew(c: PCtx; n: PNode) =
  let dest = c.genx(n.sons[1])
  # we use the ref's base type here as the VM conflates 'ref object' 
  # and 'object' since internally we already have a pointer.
  c.gABx(n, opcNew, dest, 
         c.genType(n.sons[1].typ.skipTypes(abstractVar).sons[0]))
  c.freeTemp(dest)

proc genNewSeq(c: PCtx; n: PNode) =
  let dest = c.genx(n.sons[1])
  c.gABx(n, opcNewSeq, dest, c.genType(n.sons[1].typ.skipTypes(abstractVar)))
  let tmp = c.genx(n.sons[2])
  c.gABx(n, opcNewSeq, tmp, 0)
  c.freeTemp(dest)
  c.freeTemp(tmp)

proc genUnaryABC(c: PCtx; n: PNode; dest: var TDest; opc: TOpcode) =
  let tmp = c.genx(n.sons[1])
  if dest < 0: dest = c.getTemp(n.typ)
  c.gABC(n, opc, dest, tmp)
  c.freeTemp(tmp)

proc genUnaryABI(c: PCtx; n: PNode; dest: var TDest; opc: TOpcode) =
  let tmp = c.genx(n.sons[1])
  if dest < 0: dest = c.getTemp(n.typ)
  c.gABI(n, opc, dest, tmp, 0)
  c.freeTemp(tmp)

proc genBinaryABC(c: PCtx; n: PNode; dest: var TDest; opc: TOpcode) =
  let
    tmp = c.genx(n.sons[1])
    tmp2 = c.genx(n.sons[2])
  if dest < 0: dest = c.getTemp(n.typ)
  c.gABC(n, opc, dest, tmp, tmp2)
  c.freeTemp(tmp)
  c.freeTemp(tmp2)

proc genSetType(c: PCtx; n: PNode; dest: TRegister) =
  let t = skipTypes(n.typ, abstractInst)
  if t.kind == tySet:
    c.gABx(n, opcSetType, dest, c.genType(t))

proc genBinarySet(c: PCtx; n: PNode; dest: var TDest; opc: TOpcode) =
  let
    tmp = c.genx(n.sons[1])
    tmp2 = c.genx(n.sons[2])
  if dest < 0: dest = c.getTemp(n.typ)
  c.genSetType(n.sons[1], tmp)
  c.genSetType(n.sons[2], tmp2)
  c.gABC(n, opc, dest, tmp, tmp2)
  c.freeTemp(tmp)
  c.freeTemp(tmp2)

proc genBinaryStmt(c: PCtx; n: PNode; opc: TOpcode) =
  let
    dest = c.genx(n.sons[1])
    tmp = c.genx(n.sons[2])
  c.gABC(n, opc, dest, tmp, 0)
  c.freeTemp(tmp)

proc genUnaryStmt(c: PCtx; n: PNode; opc: TOpcode) =
  let tmp = c.genx(n.sons[1])
  c.gABC(n, opc, tmp, 0, 0)
  c.freeTemp(tmp)

proc genVarargsABC(c: PCtx; n: PNode; dest: var TDest; opc: TOpcode) =
  if dest < 0: dest = getTemp(c, n.typ)
  var x = c.getTempRange(n.len-1, slotTempStr)
  for i in 1..n.len-1: 
    var r: TRegister = x+i-1
    c.gen(n.sons[i], r)
  c.gABC(n, opc, dest, x, n.len-1)
  c.freeTempRange(x, n.len)

proc isInt8Lit(n: PNode): bool =
  if n.kind in {nkCharLit..nkUInt64Lit}:
    result = n.intVal >= low(int8) and n.intVal <= high(int8)

proc isInt16Lit(n: PNode): bool =
  if n.kind in {nkCharLit..nkUInt64Lit}:
    result = n.intVal >= low(int16) and n.intVal <= high(int16)

proc genAddSubInt(c: PCtx; n: PNode; dest: var TDest; opc: TOpcode) =
  if n.sons[2].isInt8Lit:
    let tmp = c.genx(n.sons[1])
    if dest < 0: dest = c.getTemp(n.typ)
    c.gABI(n, succ(opc), dest, tmp, n.sons[2].intVal)
    c.freeTemp(tmp)
  else:
    genBinaryABC(c, n, dest, opc)

proc genConv(c: PCtx; n, arg: PNode; dest: var TDest; opc=opcConv) =  
  let tmp = c.genx(arg)
  c.gABx(n, opcSetType, tmp, genType(c, arg.typ))
  if dest < 0: dest = c.getTemp(n.typ)
  c.gABC(n, opc, dest, tmp)
  c.gABx(n, opc, 0, genType(c, n.typ))
  c.freeTemp(tmp)

proc genCard(c: PCtx; n: PNode; dest: var TDest) =
  let tmp = c.genx(n.sons[1])
  if dest < 0: dest = c.getTemp(n.typ)
  c.genSetType(n.sons[1], tmp)
  c.gABC(n, opcCard, dest, tmp)
  c.freeTemp(tmp)

proc genMagic(c: PCtx; n: PNode; dest: var TDest) =
  let m = n.sons[0].sym.magic
  case m
  of mAnd: c.genAndOr(n, opcFJmp, dest)
  of mOr:  c.genAndOr(n, opcTJmp, dest)
  of mUnaryLt:
    let tmp = c.genx(n.sons[1])
    if dest < 0: dest = c.getTemp(n.typ)
    c.gABI(n, opcSubImmInt, dest, tmp, 1)
    c.freeTemp(tmp)
  of mPred, mSubI, mSubI64:
    c.genAddSubInt(n, dest, opcSubInt)
  of mSucc, mAddI, mAddI64:
    c.genAddSubInt(n, dest, opcAddInt)
  of mInc, mDec:
    unused(n, dest)
    var d = c.genx(n.sons[1]).TDest
    c.genAddSubInt(n, d, if m == mInc: opcAddInt else: opcSubInt)
    c.freeTemp(d.TRegister)
  of mOrd, mChr, mArrToSeq: c.gen(n.sons[1], dest)
  of mNew, mNewFinalize:
    unused(n, dest)
    c.genNew(n)
  of mNewSeq:
    unused(n, dest)
    c.genNewSeq(n)
  of mNewString:
    genUnaryABC(c, n, dest, opcNewStr)
  of mNewStringOfCap:
    # we ignore the 'cap' argument and translate it as 'newString(0)'.
    # eval n.sons[1] for possible side effects:
    var tmp = c.genx(n.sons[1])
    c.gABx(n, opcLdImmInt, tmp, 0)
    if dest < 0: dest = c.getTemp(n.typ)
    c.gABC(n, opcNewStr, dest, tmp)
    c.freeTemp(tmp)
  of mLengthOpenArray, mLengthArray, mLengthSeq:
    genUnaryABI(c, n, dest, opcLenSeq)
  of mLengthStr:
    genUnaryABI(c, n, dest, opcLenStr)
  of mIncl, mExcl:
    unused(n, dest)
    var d = c.genx(n.sons[1])
    var tmp = c.genx(n.sons[2])
    c.genSetType(n.sons[1], d)
    c.gABC(n, if m == mIncl: opcIncl else: opcExcl, d, tmp)
    c.freeTemp(d)
    c.freeTemp(tmp)
  of mCard: genCard(c, n, dest)
  of mMulI, mMulI64: genBinaryABC(c, n, dest, opcMulInt)
  of mDivI, mDivI64: genBinaryABC(c, n, dest, opcDivInt)
  of mModI, mModI64: genBinaryABC(c, n, dest, opcModInt)
  of mAddF64: genBinaryABC(c, n, dest, opcAddFloat)
  of mSubF64: genBinaryABC(c, n, dest, opcSubFloat)
  of mMulF64: genBinaryABC(c, n, dest, opcMulFloat)
  of mDivF64: genBinaryABC(c, n, dest, opcDivFloat)
  of mShrI, mShrI64: genBinaryABC(c, n, dest, opcShrInt)
  of mShlI, mShlI64: genBinaryABC(c, n, dest, opcShlInt)
  of mBitandI, mBitandI64: genBinaryABC(c, n, dest, opcBitandInt)
  of mBitorI, mBitorI64: genBinaryABC(c, n, dest, opcBitorInt)
  of mBitxorI, mBitxorI64: genBinaryABC(c, n, dest, opcBitxorInt)
  of mAddU: genBinaryABC(c, n, dest, opcAddu)
  of mSubU: genBinaryABC(c, n, dest, opcSubu)
  of mMulU: genBinaryABC(c, n, dest, opcMulu)
  of mDivU: genBinaryABC(c, n, dest, opcDivu)
  of mModU: genBinaryABC(c, n, dest, opcModu)
  of mEqI, mEqI64, mEqB, mEqEnum, mEqCh:
    genBinaryABC(c, n, dest, opcEqInt)
  of mLeI, mLeI64, mLeEnum, mLeCh, mLeB:
    genBinaryABC(c, n, dest, opcLeInt)
  of mLtI, mLtI64, mLtEnum, mLtCh, mLtB:
    genBinaryABC(c, n, dest, opcLtInt)
  of mEqF64: genBinaryABC(c, n, dest, opcEqFloat)
  of mLeF64: genBinaryABC(c, n, dest, opcLeFloat)
  of mLtF64: genBinaryABC(c, n, dest, opcLtFloat)
  of mLePtr, mLeU, mLeU64: genBinaryABC(c, n, dest, opcLeu)
  of mLtPtr, mLtU, mLtU64: genBinaryABC(c, n, dest, opcLtu)
  of mEqProc, mEqRef, mEqUntracedRef, mEqCString:
    genBinaryABC(c, n, dest, opcEqRef)
  of mXor: genBinaryABC(c, n, dest, opcXor)
  of mNot: genUnaryABC(c, n, dest, opcNot)
  of mUnaryMinusI, mUnaryMinusI64: genUnaryABC(c, n, dest, opcUnaryMinusInt)
  of mUnaryMinusF64: genUnaryABC(c, n, dest, opcUnaryMinusFloat)
  of mUnaryPlusI, mUnaryPlusI64, mUnaryPlusF64: gen(c, n.sons[1], dest)
  of mBitnotI, mBitnotI64: genUnaryABC(c, n, dest, opcBitnotInt)
  of mZe8ToI, mZe8ToI64, mZe16ToI, mZe16ToI64, mZe32ToI64, mZeIToI64,
     mToU8, mToU16, mToU32, mToFloat, mToBiggestFloat, mToInt, 
     mToBiggestInt, mCharToStr, mBoolToStr, mIntToStr, mInt64ToStr, 
     mFloatToStr, mCStrToStr, mStrToStr, mEnumToStr:
    genConv(c, n, n.sons[1], dest)
  of mEqStr: genBinaryABC(c, n, dest, opcEqStr)
  of mLeStr: genBinaryABC(c, n, dest, opcLeStr)
  of mLtStr: genBinaryABC(c, n, dest, opcLtStr)
  of mEqSet: genBinarySet(c, n, dest, opcEqSet)
  of mLeSet: genBinarySet(c, n, dest, opcLeSet)
  of mLtSet: genBinarySet(c, n, dest, opcLtSet)
  of mMulSet: genBinarySet(c, n, dest, opcMulSet)
  of mPlusSet: genBinarySet(c, n, dest, opcPlusSet)
  of mMinusSet: genBinarySet(c, n, dest, opcMinusSet)
  of mSymDiffSet: genBinarySet(c, n, dest, opcSymdiffSet)
  of mConStrStr: genVarargsABC(c, n, dest, opcConcatStr)
  of mInSet: genBinarySet(c, n, dest, opcContainsSet)
  of mRepr: genUnaryABC(c, n, dest, opcRepr)
  of mExit:
    unused(n, dest)
    var tmp = c.genx(n.sons[1])
    c.gABC(n, opcQuit, tmp)
    c.freeTemp(tmp)
  of mSetLengthStr, mSetLengthSeq:
    unused(n, dest)
    var d = c.genx(n.sons[1])
    var tmp = c.genx(n.sons[2])
    c.gABC(n, if m == mSetLengthStr: opcSetLenStr else: opcSetLenSeq, d, tmp)
    c.freeTemp(tmp)
  of mSwap: 
    unused(n, dest)
    var d = c.genx(n.sons[1])
    var tmp = c.genx(n.sons[2])
    c.gABC(n, opcSwap, d, tmp)
    c.freeTemp(tmp)
  of mIsNil: genUnaryABC(c, n, dest, opcIsNil)
  of mCopyStr:
    if dest < 0: dest = c.getTemp(n.typ)
    var
      tmp1 = c.genx(n.sons[1])
      tmp2 = c.genx(n.sons[2])
      tmp3 = c.getTemp(n.sons[2].typ)
    c.gABC(n, opcLenStr, tmp3, tmp1)
    c.gABC(n, opcSubStr, dest, tmp1, tmp2)
    c.gABC(n, opcSubStr, tmp3)
    c.freeTemp(tmp1)
    c.freeTemp(tmp2)
    c.freeTemp(tmp3)
  of mCopyStrLast:
    if dest < 0: dest = c.getTemp(n.typ)
    var
      tmp1 = c.genx(n.sons[1])
      tmp2 = c.genx(n.sons[2])
      tmp3 = c.genx(n.sons[3])
    c.gABC(n, opcSubStr, dest, tmp1, tmp2)
    c.gABC(n, opcSubStr, tmp3)
    c.freeTemp(tmp1)
    c.freeTemp(tmp2)
    c.freeTemp(tmp3)
  of mReset:
    unused(n, dest)
    var d = c.genx(n.sons[1])
    c.gABC(n, opcReset, d)
  of mOf, mIs:
    if dest < 0: dest = c.getTemp(n.typ)
    var tmp = c.genx(n.sons[1])
    var idx = c.getTemp(getSysType(tyInt))
    var typ = n.sons[2].typ
    if m == mOf: typ = typ.skipTypes(abstractPtrs)
    c.gABx(n, opcLdImmInt, idx, c.genType(typ))
    c.gABC(n, if m == mOf: opcOf else: opcIs, dest, tmp, idx)
    c.freeTemp(tmp)
    c.freeTemp(idx)
  of mSizeOf:
    globalError(n.info, errCannotInterpretNodeX, renderTree(n))
  of mHigh:
    if dest < 0: dest = c.getTemp(n.typ)
    let tmp = c.genx(n.sons[1])
    if n.sons[1].typ.skipTypes(abstractVar).kind == tyString:
      c.gABI(n, opcLenStr, dest, tmp, 1)
    else:
      c.gABI(n, opcLenSeq, dest, tmp, 1)
    c.freeTemp(tmp)
  of mEcho:
    unused(n, dest)
    let x = c.getTempRange(n.len-1, slotTempUnknown)
    for i in 1.. <n.len:
      var r: TRegister = x+i-1
      c.gen(n.sons[i], r)
    c.gABC(n, opcEcho, x, n.len-1)
    c.freeTempRange(x, n.len-1)
  of mAppendStrCh:
    unused(n, dest)
    genBinaryStmt(c, n, opcAddStrCh)
  of mAppendStrStr: 
    unused(n, dest)
    genBinaryStmt(c, n, opcAddStrStr)
  of mAppendSeqElem:
    unused(n, dest)
    genBinaryStmt(c, n, opcAddSeqElem)
  of mParseExprToAst:
    genUnaryABC(c, n, dest, opcParseExprToAst)
  of mParseStmtToAst:
    genUnaryABC(c, n, dest, opcParseStmtToAst)
  of mTypeTrait: 
    let tmp = c.genx(n.sons[1])
    if dest < 0: dest = c.getTemp(n.typ)
    c.gABx(n, opcSetType, tmp, c.genType(n.sons[1].typ))
    c.gABC(n, opcTypeTrait, dest, tmp)
    c.freeTemp(tmp)
  of mSlurp: genUnaryABC(c, n, dest, opcSlurp)
  of mStaticExec: genBinaryABC(c, n, dest, opcGorge)
  of mNLen: genUnaryABI(c, n, dest, opcLenSeq)
  of mNChild: genBinaryABC(c, n, dest, opcNChild)
  of mNSetChild, mNDel:
    unused(n, dest)
    var
      tmp1 = c.genx(n.sons[1])
      tmp2 = c.genx(n.sons[2])
      tmp3 = c.genx(n.sons[3])
    c.gABC(n, if m == mNSetChild: opcNSetChild else: opcNDel, tmp1, tmp2, tmp3)
    c.freeTemp(tmp1)
    c.freeTemp(tmp2)
    c.freeTemp(tmp3)
  of mNAdd: genBinaryABC(c, n, dest, opcNAdd)
  of mNAddMultiple: genBinaryABC(c, n, dest, opcNAddMultiple)
  of mNKind: genUnaryABC(c, n, dest, opcNKind)
  of mNIntVal: genUnaryABC(c, n, dest, opcNIntVal)
  of mNFloatVal: genUnaryABC(c, n, dest, opcNFloatVal)
  of mNSymbol: genUnaryABC(c, n, dest, opcNSymbol)
  of mNIdent: genUnaryABC(c, n, dest, opcNIdent)
  of mNGetType: genUnaryABC(c, n, dest, opcNGetType)
  of mNStrVal: genUnaryABC(c, n, dest, opcNStrVal)
  of mNSetIntVal:
    unused(n, dest)
    genBinaryStmt(c, n, opcNSetIntVal)
  of mNSetFloatVal: 
    unused(n, dest)
    genBinaryStmt(c, n, opcNSetFloatVal)
  of mNSetSymbol:
    unused(n, dest)
    genBinaryStmt(c, n, opcNSetSymbol)
  of mNSetIdent: 
    unused(n, dest)
    genBinaryStmt(c, n, opcNSetIdent)
  of mNSetType:
    unused(n, dest)
    genBinaryStmt(c, n, opcNSetType)
  of mNSetStrVal: 
    unused(n, dest)
    genBinaryStmt(c, n, opcNSetStrVal)
  of mNNewNimNode: genBinaryABC(c, n, dest, opcNNewNimNode)
  of mNCopyNimNode: genUnaryABC(c, n, dest, opcNCopyNimNode)
  of mNCopyNimTree: genUnaryABC(c, n, dest, opcNCopyNimTree)
  of mNBindSym:
    if n[1].kind in {nkClosedSymChoice, nkOpenSymChoice, nkSym}:
      let idx = c.genLiteral(n[1])
      if dest < 0: dest = c.getTemp(n.typ)
      c.gABx(n, opcNBindSym, dest, idx)
    else:
      internalError(n.info, "invalid bindSym usage")
  of mStrToIdent: genUnaryABC(c, n, dest, opcStrToIdent)
  of mIdentToStr: genUnaryABC(c, n, dest, opcIdentToStr)
  of mEqIdent: genBinaryABC(c, n, dest, opcEqIdent)
  of mEqNimrodNode: genBinaryABC(c, n, dest, opcEqNimrodNode)
  of mNLineInfo: genUnaryABC(c, n, dest, opcNLineInfo)
  of mNHint: 
    unused(n, dest)
    genUnaryStmt(c, n, opcNHint)
  of mNWarning: 
    unused(n, dest)
    genUnaryStmt(c, n, opcNWarning)
  of mNError:
    unused(n, dest)
    genUnaryStmt(c, n, opcNError)
  of mNCallSite:
    if dest < 0: dest = c.getTemp(n.typ)
    c.gABC(n, opcCallSite, dest)
  of mNGenSym: genBinaryABC(c, n, dest, opcGenSym)
  of mMinI, mMaxI, mMinI64, mMaxI64, mAbsF64, mMinF64, mMaxF64, mAbsI, mAbsI64:
    c.genCall(n, dest)
  of mExpandToAst:
    if n.len != 2:
      globalError(n.info, errGenerated, "expandToAst requires 1 argument")
    let arg = n.sons[1]
    if arg.kind in nkCallKinds:
      #if arg[0].kind != nkSym or arg[0].sym.kind notin {skTemplate, skMacro}:
      #      "ExpandToAst: expanded symbol is no macro or template"
      c.genCall(arg, dest)
    else:
      globalError(n.info, "expandToAst requires a call expression")
  else:
    # mGCref, mGCunref, 
    internalError(n.info, "cannot generate code for: " & $m)

const
  atomicTypes = {tyBool, tyChar,
    tyExpr, tyStmt, tyTypeDesc, tyStatic,
    tyEnum,
    tyOrdinal,
    tyRange,
    tyProc,
    tyPointer, tyOpenArray,
    tyString, tyCString,
    tyInt, tyInt8, tyInt16, tyInt32, tyInt64,
    tyFloat, tyFloat32, tyFloat64, tyFloat128,
    tyUInt, tyUInt8, tyUInt16, tyUInt32, tyUInt64}

proc requiresCopy(n: PNode): bool =
  if n.typ.skipTypes(abstractInst).kind in atomicTypes:
    result = false
  elif n.kind in ({nkCurly, nkBracket, nkPar, nkObjConstr}+nkCallKinds):
    result = false
  else:
    result = true

proc unneededIndirection(n: PNode): bool =
  n.typ.skipTypes(abstractInst).kind == tyRef

proc skipDeref(n: PNode): PNode =
  if n.kind in {nkDerefExpr, nkHiddenDeref} and unneededIndirection(n.sons[0]):
    result = n.sons[0]
  else:
    result = n

proc genAddrDeref(c: PCtx; n: PNode; dest: var TDest; opc: TOpcode) = 
  # a nop for certain types
  if unneededIndirection(n.sons[0]):
    gen(c, n.sons[0], dest)
  else:
    let tmp = c.genx(n.sons[0])
    if dest < 0: dest = c.getTemp(n.typ)
    gABC(c, n, opc, dest, tmp)
    c.freeTemp(tmp)

proc whichAsgnOpc(n: PNode): TOpcode =
  case n.typ.skipTypes(abstractRange).kind
  of tyBool, tyChar, tyEnum, tyOrdinal, tyInt..tyInt64, tyUInt..tyUInt64:
    opcAsgnInt
  of tyString, tyCString:
    opcAsgnStr
  of tyFloat..tyFloat128:
    opcAsgnFloat
  of tyRef, tyNil, tyVar:
    opcAsgnRef
  else:
    opcAsgnComplex

proc isRef(t: PType): bool = t.skipTypes(abstractRange).kind == tyRef

proc whichAsgnOpc(n: PNode; opc: TOpcode): TOpcode =
  if isRef(n.typ): succ(opc) else: opc

proc genAsgn(c: PCtx; dest: TDest; ri: PNode; requiresCopy: bool) =
  let tmp = c.genx(ri)
  assert dest >= 0
  gABC(c, ri, whichAsgnOpc(ri), dest, tmp)
  c.freeTemp(tmp)

template isGlobal(s: PSym): bool = sfGlobal in s.flags and s.kind != skForVar

proc genAsgn(c: PCtx; le, ri: PNode; requiresCopy: bool) =
  case le.kind
  of nkBracketExpr:
    let dest = c.genx(le.sons[0])
    let idx = c.genx(le.sons[1])
    let tmp = c.genx(ri)
    if le.sons[0].typ.skipTypes(abstractVarRange).kind in {tyString, tyCString}:
      c.gABC(le, opcWrStrIdx, dest, idx, tmp)
    else:
      c.gABC(le, whichAsgnOpc(le, opcWrArr), dest, idx, tmp)
    c.freeTemp(tmp)
  of nkDotExpr, nkCheckedFieldExpr:
    # XXX field checks here
    let left = if le.kind == nkDotExpr: le else: le.sons[0]
    let dest = c.genx(left.sons[0])
    let idx = c.genx(left.sons[1])
    let tmp = c.genx(ri)
    c.gABC(left, whichAsgnOpc(left, opcWrObj), dest, idx, tmp)
    c.freeTemp(tmp)
  of nkSym:
    let s = le.sym
    if s.isGlobal:
      withTemp(tmp, le.typ):
        gen(c, ri, tmp)
        c.gABx(le, whichAsgnOpc(le, opcWrGlobal), tmp, s.position)
    else:
      internalAssert s.position > 0 or (s.position == 0 and
                                        s.kind in {skParam, skResult})
      var dest: TRegister = s.position + ord(s.kind == skParam)
      gen(c, ri, dest)
  else:
    let dest = c.genx(le)
    genAsgn(c, dest, ri, requiresCopy)

proc genLit(c: PCtx; n: PNode; dest: var TDest) =
  var opc = opcLdConst
  if dest < 0: dest = c.getTemp(n.typ)
  elif c.prc.slots[dest].kind == slotFixedVar: opc = opcAsgnConst
  let lit = genLiteral(c, n)
  c.gABx(n, opc, dest, lit)

proc genTypeLit(c: PCtx; t: PType; dest: var TDest) =
  var n = newNode(nkType)
  n.typ = t
  genLit(c, n, dest)

proc importcSym(c: PCtx; info: TLineInfo; s: PSym) =
  when hasFFI:
    if allowFFI in c.features:
      c.globals.add(importcSymbol(s))
      s.position = c.globals.len
    else:
      localError(info, errGenerated, "VM is not allowed to 'importc'")
  else:
    localError(info, errGenerated,
               "cannot 'importc' variable at compile time")

proc cannotEval(n: PNode) {.noinline.} =
  globalError(n.info, errGenerated, "cannot evaluate at compile time: " &
    n.renderTree)

proc genGlobalInit(c: PCtx; n: PNode; s: PSym) =
  c.globals.add(emptyNode.copyNode)
  s.position = c.globals.len
  # This is rather hard to support, due to the laziness of the VM code
  # generator. See tests/compile/tmacro2 for why this is necesary:
  #   var decls{.compileTime.}: seq[PNimrodNode] = @[]
  c.gABx(n, opcGlobalOnce, 0, s.position)
  let tmp = c.genx(s.ast)
  c.gABx(n, whichAsgnOpc(n, opcWrGlobal), tmp, s.position)
  c.freeTemp(tmp)

proc genRdVar(c: PCtx; n: PNode; dest: var TDest) =
  let s = n.sym
  if s.isGlobal:
    if sfCompileTime in s.flags or c.mode == emRepl:
      discard
    else:
      cannotEval(n)
    if s.position == 0:
      if sfImportc in s.flags: c.importcSym(n.info, s)
      else: genGlobalInit(c, n, s)
    if dest < 0:
      dest = c.getGlobalSlot(n, s)
      #c.gABx(n, opcAliasGlobal, dest, s.position)
    else:
      c.gABx(n, opcLdGlobal, dest, s.position)
  else:
    if s.position > 0 or (s.position == 0 and s.kind in {skParam, skResult}):
      if dest < 0:
        dest = s.position + ord(s.kind == skParam)
      else:
        # we need to generate an assignment:
        genAsgn(c, dest, n, c.prc.slots[dest].kind >= slotSomeTemp)
    else:
      # see tests/t99bott for an example that triggers it:
      cannotEval(n)
      #InternalError(n.info, s.name.s & " " & $s.position)

proc genAccess(c: PCtx; n: PNode; dest: var TDest; opc: TOpcode) =
  let a = c.genx(n.sons[0])
  let b = c.genx(n.sons[1])
  if dest < 0: dest = c.getTemp(n.typ)
  c.gABC(n, opc, dest, a, b)
  c.freeTemp(a)
  c.freeTemp(b)

proc genObjAccess(c: PCtx; n: PNode; dest: var TDest) =
  genAccess(c, n, dest, opcLdObj)

proc genCheckedObjAccess(c: PCtx; n: PNode; dest: var TDest) =
  # XXX implement field checks!
  genAccess(c, n.sons[0], dest, opcLdObj)

proc genArrAccess(c: PCtx; n: PNode; dest: var TDest) =
  if n.sons[0].typ.skipTypes(abstractVarRange).kind in {tyString, tyCString}:
    genAccess(c, n, dest, opcLdStrIdx)
  else:
    genAccess(c, n, dest, opcLdArr)

proc getNullValue*(typ: PType, info: TLineInfo): PNode
proc getNullValueAux(obj: PNode, result: PNode) = 
  case obj.kind
  of nkRecList:
    for i in countup(0, sonsLen(obj) - 1): getNullValueAux(obj.sons[i], result)
  of nkRecCase:
    getNullValueAux(obj.sons[0], result)
    for i in countup(1, sonsLen(obj) - 1): 
      getNullValueAux(lastSon(obj.sons[i]), result)
  of nkSym:
    addSon(result, getNullValue(obj.sym.typ, result.info))
  else: internalError(result.info, "getNullValueAux")
  
proc getNullValue(typ: PType, info: TLineInfo): PNode = 
  var t = skipTypes(typ, abstractRange-{tyTypeDesc})
  result = emptyNode
  case t.kind
  of tyBool, tyEnum, tyChar, tyInt..tyInt64: 
    result = newNodeIT(nkIntLit, info, t)
  of tyUInt..tyUInt64:
    result = newNodeIT(nkUIntLit, info, t)
  of tyFloat..tyFloat128: 
<<<<<<< HEAD
    result = newNodeIT(nkFloatLit, info, t)
  of tyVar, tyPointer, tyPtr, tyCString, tySequence, tyString, tyExpr, 
     tyStmt, tyTypeDesc, tyRef:
=======
    result = newNodeIt(nkFloatLit, info, t)
  of tyVar, tyPointer, tyPtr, tyCString, tySequence, tyString, tyExpr,
     tyStmt, tyTypeDesc, tyStatic, tyProc, tyRef:
>>>>>>> 72291875
    result = newNodeIT(nkNilLit, info, t)
  of tyProc:
    if t.callConv != ccClosure:
      result = newNodeIT(nkNilLit, info, t)
    else:
      result = newNodeIT(nkPar, info, t)
      result.add(newNodeIT(nkNilLit, info, t))
      result.add(newNodeIT(nkNilLit, info, t))
  of tyObject: 
    result = newNodeIT(nkPar, info, t)
    getNullValueAux(t.n, result)
    # initialize inherited fields:
    var base = t.sons[0]
    while base != nil:
      getNullValueAux(skipTypes(base, skipPtrs).n, result)
      base = base.sons[0]
  of tyArray, tyArrayConstr: 
    result = newNodeIT(nkBracket, info, t)
    for i in countup(0, int(lengthOrd(t)) - 1): 
      addSon(result, getNullValue(elemType(t), info))
  of tyTuple:
    result = newNodeIT(nkPar, info, t)
    for i in countup(0, sonsLen(t) - 1):
      addSon(result, getNullValue(t.sons[i], info))
  of tySet:
    result = newNodeIT(nkCurly, info, t)
  else: internalError("getNullValue: " & $t.kind)

proc setSlot(c: PCtx; v: PSym) =
  # XXX generate type initialization here?
  if v.position == 0:
    v.position = c.prc.maxSlots
    c.prc.slots[v.position] = (inUse: true,
        kind: if v.kind == skLet: slotFixedLet else: slotFixedVar)
    inc c.prc.maxSlots

proc genVarSection(c: PCtx; n: PNode) =
  for a in n:
    if a.kind == nkCommentStmt: continue
    #assert(a.sons[0].kind == nkSym) can happen for transformed vars
    if a.kind == nkVarTuple:
      let tmp = c.genx(a.lastSon)
      for i in 0 .. a.len-3:
        setSlot(c, a[i].sym)
        # v = t[i]
        var v: TDest = -1
        genRdVar(c, a[i], v)
        c.gABC(n, opcLdObj, v, tmp, i)
        # XXX globals?
      c.freeTemp(tmp)
    elif a.sons[0].kind == nkSym:
      let s = a.sons[0].sym
      if s.isGlobal:
        if s.position == 0:
          if sfImportc in s.flags: c.importcSym(a.info, s)
          else:
            let sa = if s.ast.isNil: getNullValue(s.typ, a.info) else: s.ast
            c.globals.add(sa)
            s.position = c.globals.len
            # "Once support" is unnecessary here
        if a.sons[2].kind == nkEmpty:
          when false:
            withTemp(tmp, s.typ):
              c.gABx(a, opcLdNull, tmp, c.genType(s.typ))
              c.gABx(a, whichAsgnOpc(a.sons[0], opcWrGlobal), tmp, s.position)
        else:
          let tmp = genx(c, a.sons[2])
          c.gABx(a, whichAsgnOpc(a.sons[0], opcWrGlobal), tmp, s.position)
          c.freeTemp(tmp)
      else:
        setSlot(c, s)
        if a.sons[2].kind == nkEmpty:
          c.gABx(a, opcLdNull, s.position, c.genType(s.typ))
        else:
          gen(c, a.sons[2], s.position.TRegister)
    else:
      # assign to a.sons[0]; happens for closures
      if a.sons[2].kind == nkEmpty:
        let tmp = genx(c, a.sons[0])
        c.gABx(a, opcLdNull, tmp, c.genType(a.sons[0].typ))
        c.freeTemp(tmp)
      else:
        genAsgn(c, a.sons[0], a.sons[2], true)

proc genArrayConstr(c: PCtx, n: PNode, dest: var TDest) =
  if dest < 0: dest = c.getTemp(n.typ)
  c.gABx(n, opcLdNull, dest, c.genType(n.typ))
  if n.len > 0:
    let intType = getSysType(tyInt)
    var tmp = getTemp(c, intType)
    c.gABx(n, opcLdNull, tmp, c.genType(intType))
    for x in n:
      let a = c.genx(x)
      c.gABC(n, whichAsgnOpc(x, opcWrArr), dest, tmp, a)
      c.gABI(n, opcAddImmInt, tmp, tmp, 1)
      c.freeTemp(a)
    c.freeTemp(tmp)

proc genSetConstr(c: PCtx, n: PNode, dest: var TDest) =
  if dest < 0: dest = c.getTemp(n.typ)
  c.gABx(n, opcLdNull, dest, c.genType(n.typ))
  for x in n:
    if x.kind == nkRange:
      let a = c.genx(x.sons[0])
      let b = c.genx(x.sons[1])
      c.gABC(n, opcInclRange, dest, a, b)
      c.freeTemp(b)
      c.freeTemp(a)
    else:
      let a = c.genx(x)
      c.gABC(n, opcIncl, dest, a)
      c.freeTemp(a)

proc genObjConstr(c: PCtx, n: PNode, dest: var TDest) =
  if dest < 0: dest = c.getTemp(n.typ)
  let t = n.typ.skipTypes(abstractRange)
  if t.kind == tyRef:
    c.gABx(n, opcNew, dest, c.genType(t.sons[0]))
  else:
    c.gABx(n, opcLdNull, dest, c.genType(n.typ))
  for i in 1.. <n.len:
    let it = n.sons[i]
    if it.kind == nkExprColonExpr and it.sons[0].kind == nkSym:
      let idx = c.genx(it.sons[0])
      let tmp = c.genx(it.sons[1])
      c.gABC(it, whichAsgnOpc(it.sons[1], opcWrObj), dest, idx, tmp)
      c.freeTemp(tmp)
      c.freeTemp(idx)
    else:
      internalError(n.info, "invalid object constructor")

proc genTupleConstr(c: PCtx, n: PNode, dest: var TDest) =
  if dest < 0: dest = c.getTemp(n.typ)
  c.gABx(n, opcLdNull, dest, c.genType(n.typ))
  # XXX x = (x.old, 22)  produces wrong code ... stupid self assignments
  for i in 0.. <n.len:
    let it = n.sons[i]
    if it.kind == nkExprColonExpr:
      let idx = c.genx(it.sons[0])
      let tmp = c.genx(it.sons[1])
      c.gABC(it, whichAsgnOpc(it.sons[1], opcWrObj), dest, idx, tmp)
      c.freeTemp(tmp)
      c.freeTemp(idx)
    else:
      let tmp = c.genx(it)
      c.gABC(it, whichAsgnOpc(it, opcWrObj), dest, i.TRegister, tmp)
      c.freeTemp(tmp)

proc genProc*(c: PCtx; s: PSym): int

proc gen(c: PCtx; n: PNode; dest: var TDest) =
  case n.kind
  of nkSym:
    let s = n.sym
    case s.kind
    of skVar, skForVar, skTemp, skLet, skParam, skResult:
      genRdVar(c, n, dest)
    of skProc, skConverter, skMacro, skTemplate, skMethod, skIterator:
      # 'skTemplate' is only allowed for 'getAst' support:
      if sfImportc in s.flags: c.importcSym(n.info, s)
      genLit(c, n, dest)
    of skConst:
      gen(c, s.ast, dest)
    of skEnumField:
      if dest < 0: dest = c.getTemp(n.typ)
      if s.position >= low(int16) and s.position <= high(int16):
        c.gABx(n, opcLdImmInt, dest, s.position)
      else:
        var lit = genLiteral(c, newIntNode(nkIntLit, s.position))
        c.gABx(n, opcLdConst, dest, lit)
    of skField:
      internalAssert dest < 0
      if s.position > high(dest):
        internalError(n.info, 
          "too large offset! cannot generate code for: " & s.name.s)
      dest = s.position
    of skType:
      genTypeLit(c, s.typ, dest)
    else:
      internalError(n.info, "cannot generate code for: " & s.name.s)
  of nkCallKinds:
    if n.sons[0].kind == nkSym and n.sons[0].sym.magic != mNone:
      genMagic(c, n, dest)
    else:
      genCall(c, n, dest)
  of nkCharLit..nkInt64Lit:
    if isInt16Lit(n):
      if dest < 0: dest = c.getTemp(n.typ)
      c.gABx(n, opcLdImmInt, dest, n.intVal.int)
    else:
      genLit(c, n, dest)
  of nkUIntLit..pred(nkNilLit): genLit(c, n, dest)
  of nkNilLit:
    if not n.typ.isEmptyType: genLit(c, n, dest)
    else: unused(n, dest)
  of nkAsgn, nkFastAsgn: 
    unused(n, dest)
    genAsgn(c, n.sons[0], n.sons[1], n.kind == nkAsgn)
  of nkDotExpr: genObjAccess(c, n, dest)
  of nkCheckedFieldExpr: genCheckedObjAccess(c, n, dest)
  of nkBracketExpr: genArrAccess(c, n, dest)
  of nkDerefExpr, nkHiddenDeref: genAddrDeref(c, n, dest, opcDeref)
  of nkAddr, nkHiddenAddr: genAddrDeref(c, n, dest, opcAddr)
  of nkWhenStmt, nkIfStmt, nkIfExpr: genIf(c, n, dest)
  of nkCaseStmt: genCase(c, n, dest)
  of nkWhileStmt:
    unused(n, dest)
    genWhile(c, n)
  of nkBlockExpr, nkBlockStmt: genBlock(c, n, dest)
  of nkReturnStmt:
    unused(n, dest)
    genReturn(c, n)
  of nkRaiseStmt:
    unused(n, dest)
    genRaise(c, n)
  of nkBreakStmt:
    unused(n, dest)
    genBreak(c, n)
  of nkTryStmt: genTry(c, n, dest)
  of nkStmtList:
    unused(n, dest)
    for x in n: gen(c, x)
  of nkStmtListExpr:
    let L = n.len-1
    for i in 0 .. <L: gen(c, n.sons[i])
    gen(c, n.sons[L], dest)
  of nkDiscardStmt:
    unused(n, dest)
    gen(c, n.sons[0])
  of nkHiddenStdConv, nkHiddenSubConv, nkConv:
    genConv(c, n, n.sons[1], dest)
  of nkVarSection, nkLetSection:
    unused(n, dest)
    genVarSection(c, n)
  of declarativeDefs:
    unused(n, dest)
  of nkLambdaKinds:
    let s = n.sons[namePos].sym
    discard genProc(c, s)
    genLit(c, n.sons[namePos], dest)
  of nkChckRangeF, nkChckRange64, nkChckRange: 
    let
      tmp0 = c.genx(n.sons[0])
      tmp1 = c.genx(n.sons[1])
      tmp2 = c.genx(n.sons[2])
    c.gABC(n, opcRangeChck, tmp0, tmp1, tmp2)
    c.freeTemp(tmp1)
    c.freeTemp(tmp2)
    if dest >= 0:
      gABC(c, n, whichAsgnOpc(n), dest, tmp0)
      c.freeTemp(tmp0)
    else:
      dest = tmp0
  of nkEmpty, nkCommentStmt, nkTypeSection, nkConstSection, nkPragma,
     nkTemplateDef, nkIncludeStmt, nkImportStmt, nkFromStmt:
    unused(n, dest)
  of nkStringToCString, nkCStringToString:
    gen(c, n.sons[0], dest)
  of nkBracket: genArrayConstr(c, n, dest)
  of nkCurly: genSetConstr(c, n, dest)
  of nkObjConstr: genObjConstr(c, n, dest)
  of nkPar, nkClosure: genTupleConstr(c, n, dest)
  of nkCast:
    if allowCast in c.features:
      genConv(c, n, n.sons[1], dest, opcCast)
    else:
      localError(n.info, errGenerated, "VM is not allowed to 'cast'")
  else:
    internalError n.info, "too implement " & $n.kind

proc removeLastEof(c: PCtx) =
  let last = c.code.len-1
  if last >= 0 and c.code[last].opcode == opcEof:
    # overwrite last EOF:
    assert c.code.len == c.debug.len
    c.code.setLen(last)
    c.debug.setLen(last)

proc genStmt*(c: PCtx; n: PNode): int =
  c.removeLastEof
  result = c.code.len
  var d: TDest = -1
  c.gen(n, d)
  c.gABC(n, opcEof)
  if d >= 0: internalError(n.info, "some destination set")

proc genExpr*(c: PCtx; n: PNode, requiresValue = true): int =
  c.removeLastEof
  result = c.code.len
  var d: TDest = -1
  c.gen(n, d)
  if d < 0:
    if requiresValue: internalError(n.info, "no destination set")
    d = 0
  c.gABC(n, opcEof, d)

proc genParams(c: PCtx; params: PNode) =
  # res.sym.position is already 0
  c.prc.slots[0] = (inUse: true, kind: slotFixedVar)
  for i in 1.. <params.len:
    let param = params.sons[i].sym
    c.prc.slots[i] = (inUse: true, kind: slotFixedLet)
  c.prc.maxSlots = max(params.len, 1)

proc finalJumpTarget(c: PCtx; pc, diff: int) =
  internalAssert(-0x7fff < diff and diff < 0x7fff)
  let oldInstr = c.code[pc]
  # opcode and regA stay the same:
  c.code[pc] = ((oldInstr.uint32 and 0xffff'u32).uint32 or
                uint32(diff+wordExcess) shl 16'u32).TInstr

proc optimizeJumps(c: PCtx; start: int) =
  const maxIterations = 10
  for i in start .. <c.code.len:
    let opc = c.code[i].opcode
    case opc
    of opcTJmp, opcFJmp:
      var reg = c.code[i].regA
      var d = i + c.code[i].jmpDiff
      for iters in countdown(maxIterations, 0):
        case c.code[d].opcode
        of opcJmp:
          d = d + c.code[d].jmpDiff
        of opcTJmp, opcFJmp:
          if c.code[d].regA != reg: break
          # tjmp x, 23
          # ...
          # tjmp x, 12
          # -- we know 'x' is true, and so can jump to 12+13:
          if c.code[d].opcode == opc:
            d = d + c.code[d].jmpDiff
          else:
            # tjmp x, 23
            # fjmp x, 22
            # We know 'x' is true so skip to the next instruction:
            d = d + 1
        else: break
      if d != i + c.code[i].jmpDiff:
        c.finalJumpTarget(i, d - i)
    of opcJmp:
      var d = i + c.code[i].jmpDiff
      var iters = maxIterations
      while c.code[d].opcode == opcJmp and iters > 0:
        d = d + c.code[d].jmpDiff
        dec iters
      if c.code[d].opcode == opcRet:
        # optimize 'jmp to ret' to 'ret' here
        c.code[i] = c.code[d]
      elif d != i + c.code[i].jmpDiff:
        c.finalJumpTarget(i, d - i)
    else: discard

proc genProc(c: PCtx; s: PSym): int =
  let x = s.ast.sons[optimizedCodePos]
  if x.kind == nkEmpty:
    #if s.name.s == "outterMacro" or s.name.s == "innerProc":
    #  echo "GENERATING CODE FOR ", s.name.s
    let last = c.code.len-1
    var eofInstr: TInstr
    if last >= 0 and c.code[last].opcode == opcEof:
      eofInstr = c.code[last]
      c.code.setLen(last)
      c.debug.setLen(last)
    #c.removeLastEof
    result = c.code.len+1 # skip the jump instruction
    s.ast.sons[optimizedCodePos] = newIntNode(nkIntLit, result)
    # thanks to the jmp we can add top level statements easily and also nest
    # procs easily:
    let body = s.getBody
    let procStart = c.xjmp(body, opcJmp, 0)
    var p = PProc(blocks: @[])
    let oldPrc = c.prc
    c.prc = p
    # iterate over the parameters and allocate space for them:
    genParams(c, s.typ.n)
    if tfCapturesEnv in s.typ.flags:
      #let env = s.ast.sons[paramsPos].lastSon.sym
      #assert env.position == 2
      c.prc.slots[c.prc.maxSlots] = (inUse: true, kind: slotFixedLet)
      inc c.prc.maxSlots
    gen(c, body)
    # generate final 'return' statement:
    c.gABC(body, opcRet)
    c.patch(procStart)
    c.gABC(body, opcEof, eofInstr.regA)
    c.optimizeJumps(result)
    s.offset = c.prc.maxSlots
    #if s.name.s == "importImpl_forward" or s.name.s == "importImpl":
    #  c.echoCode(result)
    #  echo renderTree(body)
    c.prc = oldPrc
  else:
    c.prc.maxSlots = s.offset
    result = x.intVal.int<|MERGE_RESOLUTION|>--- conflicted
+++ resolved
@@ -1038,15 +1038,9 @@
   of tyUInt..tyUInt64:
     result = newNodeIT(nkUIntLit, info, t)
   of tyFloat..tyFloat128: 
-<<<<<<< HEAD
     result = newNodeIT(nkFloatLit, info, t)
-  of tyVar, tyPointer, tyPtr, tyCString, tySequence, tyString, tyExpr, 
-     tyStmt, tyTypeDesc, tyRef:
-=======
-    result = newNodeIt(nkFloatLit, info, t)
   of tyVar, tyPointer, tyPtr, tyCString, tySequence, tyString, tyExpr,
-     tyStmt, tyTypeDesc, tyStatic, tyProc, tyRef:
->>>>>>> 72291875
+     tyStmt, tyTypeDesc, tyStatic, tyRef:
     result = newNodeIT(nkNilLit, info, t)
   of tyProc:
     if t.callConv != ccClosure:
