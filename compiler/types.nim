#
#
#           The Nimrod Compiler
#        (c) Copyright 2013 Andreas Rumpf
#
#    See the file "copying.txt", included in this
#    distribution, for details about the copyright.
#

# this module contains routines for accessing and iterating over types

import 
  intsets, ast, astalgo, trees, msgs, strutils, platform

proc firstOrd*(t: PType): BiggestInt
proc lastOrd*(t: PType): BiggestInt
proc lengthOrd*(t: PType): BiggestInt
type 
  TPreferedDesc* = enum 
    preferName, preferDesc, preferExported

proc typeToString*(typ: PType, prefer: TPreferedDesc = preferName): string
proc getProcHeader*(sym: PSym): string
proc base*(t: PType): PType
  # ------------------- type iterator: ----------------------------------------
type 
  TTypeIter* = proc (t: PType, closure: PObject): bool {.nimcall.} # true if iteration should stop
  TTypeMutator* = proc (t: PType, closure: PObject): PType {.nimcall.} # copy t and mutate it
  TTypePredicate* = proc (t: PType): bool {.nimcall.}

proc iterOverType*(t: PType, iter: TTypeIter, closure: PObject): bool
  # Returns result of `iter`.
proc mutateType*(t: PType, iter: TTypeMutator, closure: PObject): PType
  # Returns result of `iter`.

type 
  TParamsEquality* = enum     # they are equal, but their
                              # identifiers or their return
                              # type differ (i.e. they cannot be
                              # overloaded)
                              # this used to provide better error messages
    paramsNotEqual,           # parameters are not equal
    paramsEqual,              # parameters are equal
    paramsIncompatible

proc equalParams*(a, b: PNode): TParamsEquality
  # returns whether the parameter lists of the procs a, b are exactly the same
proc isOrdinalType*(t: PType): bool
proc enumHasHoles*(t: PType): bool
const 
  abstractPtrs* = {tyVar, tyPtr, tyRef, tyGenericInst, tyDistinct, tyOrdinal,
                   tyConst, tyMutable, tyTypeDesc}
  abstractVar* = {tyVar, tyGenericInst, tyDistinct, tyOrdinal,
                  tyConst, tyMutable, tyTypeDesc}
  abstractRange* = {tyGenericInst, tyRange, tyDistinct, tyOrdinal,
                    tyConst, tyMutable, tyTypeDesc}
  abstractVarRange* = {tyGenericInst, tyRange, tyVar, tyDistinct, tyOrdinal,
                       tyConst, tyMutable, tyTypeDesc}
  abstractInst* = {tyGenericInst, tyDistinct, tyConst, tyMutable, tyOrdinal,
                   tyTypeDesc}

  skipPtrs* = {tyVar, tyPtr, tyRef, tyGenericInst, tyConst, tyMutable, 
               tyTypeDesc}
  typedescPtrs* = abstractPtrs + {tyTypeDesc}
  typedescInst* = abstractInst + {tyTypeDesc}

proc skipTypes*(t: PType, kinds: TTypeKinds): PType
proc containsObject*(t: PType): bool
proc containsGarbageCollectedRef*(typ: PType): bool
proc containsHiddenPointer*(typ: PType): bool
proc canFormAcycle*(typ: PType): bool
proc isCompatibleToCString*(a: PType): bool
proc getOrdValue*(n: PNode): BiggestInt
proc computeSize*(typ: PType): BiggestInt
proc getSize*(typ: PType): BiggestInt
proc isPureObject*(typ: PType): bool
proc invalidGenericInst*(f: PType): bool
  # for debugging
type 
  TTypeFieldResult* = enum 
    frNone,                   # type has no object type field 
    frHeader,                 # type has an object type field only in the header
    frEmbedded                # type has an object type field somewhere embedded

proc analyseObjectWithTypeField*(t: PType): TTypeFieldResult
  # this does a complex analysis whether a call to ``objectInit`` needs to be
  # made or intializing of the type field suffices or if there is no type field
  # at all in this type.
proc typeAllowed*(t: PType, kind: TSymKind): bool
# implementation

proc invalidGenericInst(f: PType): bool = 
  result = f.kind == tyGenericInst and lastSon(f) == nil

proc isPureObject(typ: PType): bool = 
  var t = typ
  while t.kind == tyObject and t.sons[0] != nil: t = t.sons[0]
  result = t.sym != nil and sfPure in t.sym.flags

proc getOrdValue(n: PNode): BiggestInt = 
  case n.kind
  of nkCharLit..nkInt64Lit: result = n.intVal
  of nkNilLit: result = 0
  of nkHiddenStdConv: result = getOrdValue(n.sons[1])
  else:
    localError(n.info, errOrdinalTypeExpected)
    result = 0

proc isIntLit*(t: PType): bool {.inline.} =
  result = t.kind == tyInt and t.n != nil and t.n.kind == nkIntLit

proc isFloatLit*(t: PType): bool {.inline.} =
  result = t.kind == tyFloat and t.n != nil and t.n.kind == nkFloatLit

proc isCompatibleToCString(a: PType): bool = 
  if a.kind == tyArray: 
    if (firstOrd(a.sons[0]) == 0) and
        (skipTypes(a.sons[0], {tyRange, tyConst, 
                               tyMutable, tyGenericInst}).kind in 
            {tyInt..tyInt64, tyUInt..tyUInt64}) and
        (a.sons[1].kind == tyChar): 
      result = true
  
proc getProcHeader(sym: PSym): string = 
  result = sym.owner.name.s & '.' & sym.name.s & '('
  var n = sym.typ.n
  for i in countup(1, sonsLen(n) - 1): 
    var p = n.sons[i]
    if p.kind == nkSym: 
      add(result, p.sym.name.s)
      add(result, ": ")
      add(result, typeToString(p.sym.typ))
      if i != sonsLen(n)-1: add(result, ", ")
    else:
      internalError("getProcHeader")
  add(result, ')')
  if n.sons[0].typ != nil: result.add(": " & typeToString(n.sons[0].typ))
  
proc elemType*(t: PType): PType = 
  assert(t != nil)
  case t.kind
  of tyGenericInst, tyDistinct: result = elemType(lastSon(t))
  of tyArray, tyArrayConstr: result = t.sons[1]
  else: result = t.sons[0]
  assert(result != nil)

proc skipGeneric(t: PType): PType = 
  result = t
  while result.kind == tyGenericInst: result = lastSon(result)
      
proc skipTypes(t: PType, kinds: TTypeKinds): PType = 
  result = t
  while result.kind in kinds: result = lastSon(result)
  
proc isOrdinalType(t: PType): bool =
  assert(t != nil)
  # caution: uint, uint64 are no ordinal types!
  result = t.kind in {tyChar,tyInt..tyInt64,tyUInt8..tyUInt32,tyBool,tyEnum} or
      (t.kind in {tyRange, tyOrdinal, tyConst, tyMutable, tyGenericInst}) and
       isOrdinalType(t.sons[0])

proc enumHasHoles(t: PType): bool = 
  var b = t
  while b.kind in {tyConst, tyMutable, tyRange, tyGenericInst}: b = b.sons[0]
  result = b.kind == tyEnum and tfEnumHasHoles in b.flags

proc iterOverTypeAux(marker: var TIntSet, t: PType, iter: TTypeIter, 
                     closure: PObject): bool
proc iterOverNode(marker: var TIntSet, n: PNode, iter: TTypeIter, 
                  closure: PObject): bool = 
  if n != nil: 
    case n.kind
    of nkNone..nkNilLit: 
      # a leaf
      result = iterOverTypeAux(marker, n.typ, iter, closure)
    else: 
      for i in countup(0, sonsLen(n) - 1): 
        result = iterOverNode(marker, n.sons[i], iter, closure)
        if result: return 
  
proc iterOverTypeAux(marker: var TIntSet, t: PType, iter: TTypeIter, 
                     closure: PObject): bool = 
  result = false
  if t == nil: return 
  result = iter(t, closure)
  if result: return 
  if not containsOrIncl(marker, t.id): 
    case t.kind
    of tyGenericInst, tyGenericBody: 
      result = iterOverTypeAux(marker, lastSon(t), iter, closure)
    else: 
      for i in countup(0, sonsLen(t) - 1): 
        result = iterOverTypeAux(marker, t.sons[i], iter, closure)
        if result: return 
      if t.n != nil: result = iterOverNode(marker, t.n, iter, closure)
  
proc iterOverType(t: PType, iter: TTypeIter, closure: PObject): bool = 
  var marker = initIntSet()
  result = iterOverTypeAux(marker, t, iter, closure)

proc searchTypeForAux(t: PType, predicate: TTypePredicate, 
                      marker: var TIntSet): bool

proc searchTypeNodeForAux(n: PNode, p: TTypePredicate, 
                          marker: var TIntSet): bool = 
  result = false
  case n.kind
  of nkRecList: 
    for i in countup(0, sonsLen(n) - 1): 
      result = searchTypeNodeForAux(n.sons[i], p, marker)
      if result: return 
  of nkRecCase: 
    assert(n.sons[0].kind == nkSym)
    result = searchTypeNodeForAux(n.sons[0], p, marker)
    if result: return 
    for i in countup(1, sonsLen(n) - 1): 
      case n.sons[i].kind
      of nkOfBranch, nkElse: 
        result = searchTypeNodeForAux(lastSon(n.sons[i]), p, marker)
        if result: return 
      else: internalError("searchTypeNodeForAux(record case branch)")
  of nkSym: 
    result = searchTypeForAux(n.sym.typ, p, marker)
  else: internalError(n.info, "searchTypeNodeForAux()")
  
proc searchTypeForAux(t: PType, predicate: TTypePredicate, 
                      marker: var TIntSet): bool = 
  # iterates over VALUE types!
  result = false
  if t == nil: return 
  if containsOrIncl(marker, t.id): return 
  result = predicate(t)
  if result: return 
  case t.kind
  of tyObject: 
    result = searchTypeForAux(t.sons[0], predicate, marker)
    if not result: result = searchTypeNodeForAux(t.n, predicate, marker)
  of tyGenericInst, tyDistinct: 
    result = searchTypeForAux(lastSon(t), predicate, marker)
  of tyArray, tyArrayConstr, tySet, tyTuple: 
    for i in countup(0, sonsLen(t) - 1): 
      result = searchTypeForAux(t.sons[i], predicate, marker)
      if result: return 
  else: 
    discard

proc searchTypeFor(t: PType, predicate: TTypePredicate): bool = 
  var marker = initIntSet()
  result = searchTypeForAux(t, predicate, marker)

proc isObjectPredicate(t: PType): bool = 
  result = t.kind == tyObject

proc containsObject(t: PType): bool = 
  result = searchTypeFor(t, isObjectPredicate)

proc isObjectWithTypeFieldPredicate(t: PType): bool = 
  result = t.kind == tyObject and t.sons[0] == nil and
      not (t.sym != nil and sfPure in t.sym.flags) and
      tfFinal notin t.flags

proc analyseObjectWithTypeFieldAux(t: PType, 
                                   marker: var TIntSet): TTypeFieldResult = 
  var res: TTypeFieldResult
  result = frNone
  if t == nil: return 
  case t.kind
  of tyObject: 
    if (t.n != nil): 
      if searchTypeNodeForAux(t.n, isObjectWithTypeFieldPredicate, marker): 
        return frEmbedded
    for i in countup(0, sonsLen(t) - 1): 
      res = analyseObjectWithTypeFieldAux(t.sons[i], marker)
      if res == frEmbedded: 
        return frEmbedded
      if res == frHeader: result = frHeader
    if result == frNone: 
      if isObjectWithTypeFieldPredicate(t): result = frHeader
  of tyGenericInst, tyDistinct, tyConst, tyMutable: 
    result = analyseObjectWithTypeFieldAux(lastSon(t), marker)
  of tyArray, tyArrayConstr, tyTuple: 
    for i in countup(0, sonsLen(t) - 1): 
      res = analyseObjectWithTypeFieldAux(t.sons[i], marker)
      if res != frNone: 
        return frEmbedded
  else: 
    discard

proc analyseObjectWithTypeField(t: PType): TTypeFieldResult = 
  var marker = initIntSet()
  result = analyseObjectWithTypeFieldAux(t, marker)

proc isGCRef(t: PType): bool =
  result = t.kind in GcTypeKinds or
    (t.kind == tyProc and t.callConv == ccClosure)

proc containsGarbageCollectedRef(typ: PType): bool = 
  # returns true if typ contains a reference, sequence or string (all the
  # things that are garbage-collected)
  result = searchTypeFor(typ, isGCRef)

proc isTyRef(t: PType): bool =
  result = t.kind == tyRef or (t.kind == tyProc and t.callConv == ccClosure)

proc containsTyRef*(typ: PType): bool = 
  # returns true if typ contains a 'ref'
  result = searchTypeFor(typ, isTyRef)

proc isHiddenPointer(t: PType): bool = 
  result = t.kind in {tyString, tySequence}

proc containsHiddenPointer(typ: PType): bool = 
  # returns true if typ contains a string, table or sequence (all the things
  # that need to be copied deeply)
  result = searchTypeFor(typ, isHiddenPointer)

proc canFormAcycleAux(marker: var TIntSet, typ: PType, startId: int): bool
proc canFormAcycleNode(marker: var TIntSet, n: PNode, startId: int): bool = 
  result = false
  if n != nil: 
    result = canFormAcycleAux(marker, n.typ, startId)
    if not result: 
      case n.kind
      of nkNone..nkNilLit: 
        discard
      else: 
        for i in countup(0, sonsLen(n) - 1): 
          result = canFormAcycleNode(marker, n.sons[i], startId)
          if result: return 
  
proc canFormAcycleAux(marker: var TIntSet, typ: PType, startId: int): bool = 
  result = false
  if typ == nil: return 
  if tfAcyclic in typ.flags: return 
  var t = skipTypes(typ, abstractInst-{tyTypeDesc})
  if tfAcyclic in t.flags: return 
  case t.kind
  of tyTuple, tyObject, tyRef, tySequence, tyArray, tyArrayConstr, tyOpenArray,
     tyVarargs:
    if not containsOrIncl(marker, t.id): 
      for i in countup(0, sonsLen(t) - 1): 
        result = canFormAcycleAux(marker, t.sons[i], startId)
        if result: return 
      if t.n != nil: result = canFormAcycleNode(marker, t.n, startId)
    else: 
      result = t.id == startId
    # Inheritance can introduce cyclic types, however this is not relevant
    # as the type that is passed to 'new' is statically known!
    #if t.kind == tyObject and tfFinal notin t.flags:
    #  # damn inheritance may introduce cycles:
    #  result = true
  of tyProc: result = typ.callConv == ccClosure
  else: nil

proc canFormAcycle(typ: PType): bool =
  var marker = initIntSet()
  result = canFormAcycleAux(marker, typ, typ.id)

proc mutateTypeAux(marker: var TIntSet, t: PType, iter: TTypeMutator, 
                   closure: PObject): PType
proc mutateNode(marker: var TIntSet, n: PNode, iter: TTypeMutator, 
                closure: PObject): PNode = 
  result = nil
  if n != nil: 
    result = copyNode(n)
    result.typ = mutateTypeAux(marker, n.typ, iter, closure)
    case n.kind
    of nkNone..nkNilLit: 
      # a leaf
      discard
    else: 
      for i in countup(0, sonsLen(n) - 1): 
        addSon(result, mutateNode(marker, n.sons[i], iter, closure))
  
proc mutateTypeAux(marker: var TIntSet, t: PType, iter: TTypeMutator, 
                   closure: PObject): PType = 
  result = nil
  if t == nil: return 
  result = iter(t, closure)
  if not containsOrIncl(marker, t.id): 
    for i in countup(0, sonsLen(t) - 1): 
      result.sons[i] = mutateTypeAux(marker, result.sons[i], iter, closure)
    if t.n != nil: result.n = mutateNode(marker, t.n, iter, closure)
  assert(result != nil)

proc mutateType(t: PType, iter: TTypeMutator, closure: PObject): PType =
  var marker = initIntSet()
  result = mutateTypeAux(marker, t, iter, closure)

proc valueToString(a: PNode): string =
  case a.kind
  of nkCharLit..nkUInt64Lit: result = $(a.intVal)
  of nkFloatLit..nkFloat128Lit: result = $(a.floatVal)
  of nkStrLit..nkTripleStrLit: result = a.strVal
  else: result = "<invalid value>"

proc rangeToStr(n: PNode): string =
  assert(n.kind == nkRange)
  result = valueToString(n.sons[0]) & ".." & valueToString(n.sons[1])

const 
  typeToStr: array[TTypeKind, string] = ["None", "bool", "Char", "empty",
    "Array Constructor [$1]", "nil", "expr", "stmt", "typeDesc",
    "GenericInvokation", "GenericBody", "GenericInst", "GenericParam",
    "distinct $1", "enum", "ordinal[$1]", "array[$1, $2]", "object", "tuple",
    "set[$1]", "range[$1]", "ptr ", "ref ", "var ", "seq[$1]", "proc",
    "pointer", "OpenArray[$1]", "string", "CString", "Forward",
    "int", "int8", "int16", "int32", "int64",
    "float", "float32", "float64", "float128",
    "uint", "uint8", "uint16", "uint32", "uint64",
    "bignum", "const ",
    "!", "varargs[$1]", "iter[$1]", "Error Type", "TypeClass",
    "ParametricTypeClass", "BuiltInTypeClass", "CompositeTypeClass",
    "and", "or", "not", "any", "static"]

proc typeToString(typ: PType, prefer: TPreferedDesc = preferName): string =
  var t = typ
  result = ""
  if t == nil: return 
  if prefer == preferName and t.sym != nil and sfAnon notin t.sym.flags:
    if t.kind == tyInt and isIntLit(t):
      return t.sym.name.s & " literal(" & $t.n.intVal & ")"
    return t.sym.name.s
  case t.kind
  of tyInt:
    if not isIntLit(t) or prefer == preferExported:
      result = typeToStr[t.kind]
    else:
      result = "int literal(" & $t.n.intVal & ")"
  of tyGenericBody, tyGenericInst, tyGenericInvokation:
    result = typeToString(t.sons[0]) & '['
    for i in countup(1, sonsLen(t) -1 -ord(t.kind != tyGenericInvokation)):
      if i > 1: add(result, ", ")
      add(result, typeToString(t.sons[i]))
    add(result, ']')
  of tyTypeDesc:
    if t.len == 0: result = "typedesc"
    else: result = "typedesc[" & typeToString(t.sons[0]) & "]"
  of tyStatic:
    InternalAssert t.len > 0
    result = "static[" & typeToString(t.sons[0]) & "]"
  of tyTypeClass:
    InternalAssert t.sym != nil and t.sym.owner != nil
    return t.sym.owner.name.s
  of tyBuiltInTypeClass:
    return "TypeClass"
  of tyAnd:
    result = typeToString(t.sons[0]) & " and " & typeToString(t.sons[1])
  of tyOr:
    result = typeToString(t.sons[0]) & " and " & typeToString(t.sons[1])
  of tyNot:
    result = "not " & typeToString(t.sons[0])
  of tyExpr:
    InternalAssert t.len == 0
    result = "expr"
  of tyArray: 
    if t.sons[0].kind == tyRange: 
      result = "array[" & rangeToStr(t.sons[0].n) & ", " &
          typeToString(t.sons[1]) & ']'
    else: 
      result = "array[" & typeToString(t.sons[0]) & ", " &
          typeToString(t.sons[1]) & ']'
  of tyArrayConstr: 
    result = "Array constructor[" & rangeToStr(t.sons[0].n) & ", " &
        typeToString(t.sons[1]) & ']'
  of tySequence: 
    result = "seq[" & typeToString(t.sons[0]) & ']'
  of tyOrdinal: 
    result = "ordinal[" & typeToString(t.sons[0]) & ']'
  of tySet: 
    result = "set[" & typeToString(t.sons[0]) & ']'
  of tyOpenArray: 
    result = "openarray[" & typeToString(t.sons[0]) & ']'
  of tyDistinct: 
    result = "distinct " & typeToString(t.sons[0], preferName)
  of tyTuple: 
    # we iterate over t.sons here, because t.n may be nil
    result = "tuple["
    if t.n != nil: 
      assert(sonsLen(t.n) == sonsLen(t))
      for i in countup(0, sonsLen(t.n) - 1): 
        assert(t.n.sons[i].kind == nkSym)
        add(result, t.n.sons[i].sym.name.s & ": " & typeToString(t.sons[i]))
        if i < sonsLen(t.n) - 1: add(result, ", ")
    else: 
      for i in countup(0, sonsLen(t) - 1): 
        add(result, typeToString(t.sons[i]))
        if i < sonsLen(t) - 1: add(result, ", ")
    add(result, ']')
  of tyPtr, tyRef, tyVar, tyMutable, tyConst: 
    result = typeToStr[t.kind] & typeToString(t.sons[0])
  of tyRange:
    result = "range " & rangeToStr(t.n)
    if prefer != preferExported:
      result.add("(" & typeToString(t.sons[0]) & ")")
  of tyProc:
    result = if tfIterator in t.flags: "iterator (" else: "proc ("
    for i in countup(1, sonsLen(t) - 1): 
      add(result, typeToString(t.sons[i]))
      if i < sonsLen(t) - 1: add(result, ", ")
    add(result, ')')
    if t.sons[0] != nil: add(result, ": " & typeToString(t.sons[0]))
    var prag: string
    if t.callConv != ccDefault: prag = CallingConvToStr[t.callConv]
    else: prag = ""
    if tfNoSideEffect in t.flags: 
      addSep(prag)
      add(prag, "noSideEffect")
    if tfThread in t.flags:
      addSep(prag)
      add(prag, "thread")
    if len(prag) != 0: add(result, "{." & prag & ".}")
  of tyVarargs, tyIter:
    result = typeToStr[t.kind] % typeToString(t.sons[0])
  else: 
    result = typeToStr[t.kind]
  if tfShared in t.flags: result = "shared " & result
  if tfNotNil in t.flags: result.add(" not nil")

proc resultType(t: PType): PType = 
  assert(t.kind == tyProc)
  result = t.sons[0]          # nil is allowed
  
proc base(t: PType): PType = 
  result = t.sons[0]

proc firstOrd(t: PType): BiggestInt = 
  case t.kind
  of tyBool, tyChar, tySequence, tyOpenArray, tyString, tyVarargs, tyProxy:
    result = 0
  of tySet, tyVar: result = firstOrd(t.sons[0])
  of tyArray, tyArrayConstr: result = firstOrd(t.sons[0])
  of tyRange: 
    assert(t.n != nil)        # range directly given:
    assert(t.n.kind == nkRange)
    result = getOrdValue(t.n.sons[0])
  of tyInt: 
    if platform.intSize == 4: result = - (2147483646) - 2
    else: result = 0x8000000000000000'i64
  of tyInt8: result = - 128
  of tyInt16: result = - 32768
  of tyInt32: result = - 2147483646 - 2
  of tyInt64: result = 0x8000000000000000'i64
  of tyUInt..tyUInt64: result = 0
  of tyEnum: 
    # if basetype <> nil then return firstOrd of basetype
    if (sonsLen(t) > 0) and (t.sons[0] != nil): 
      result = firstOrd(t.sons[0])
    else: 
      assert(t.n.sons[0].kind == nkSym)
      result = t.n.sons[0].sym.position
  of tyGenericInst, tyDistinct, tyConst, tyMutable, tyTypeDesc:
    result = firstOrd(lastSon(t))
  else: 
    internalError("invalid kind for first(" & $t.kind & ')')
    result = 0

proc lastOrd(t: PType): BiggestInt = 
  case t.kind
  of tyBool: result = 1
  of tyChar: result = 255
  of tySet, tyVar: result = lastOrd(t.sons[0])
  of tyArray, tyArrayConstr: result = lastOrd(t.sons[0])
  of tyRange: 
    assert(t.n != nil)        # range directly given:
    assert(t.n.kind == nkRange)
    result = getOrdValue(t.n.sons[1])
  of tyInt: 
    if platform.intSize == 4: result = 0x7FFFFFFF
    else: result = 0x7FFFFFFFFFFFFFFF'i64
  of tyInt8: result = 0x0000007F
  of tyInt16: result = 0x00007FFF
  of tyInt32: result = 0x7FFFFFFF
  of tyInt64: result = 0x7FFFFFFFFFFFFFFF'i64
  of tyUInt: 
    if platform.intSize == 4: result = 0xFFFFFFFF
    else: result = 0x7FFFFFFFFFFFFFFF'i64
  of tyUInt8: result = 0xFF
  of tyUInt16: result = 0xFFFF
  of tyUInt32: result = 0xFFFFFFFF
  of tyUInt64: result = 0x7FFFFFFFFFFFFFFF'i64
  of tyEnum: 
    assert(t.n.sons[sonsLen(t.n) - 1].kind == nkSym)
    result = t.n.sons[sonsLen(t.n) - 1].sym.position
  of tyGenericInst, tyDistinct, tyConst, tyMutable, tyTypeDesc: 
    result = lastOrd(lastSon(t))
  of tyProxy: result = 0
  else: 
    internalError("invalid kind for last(" & $t.kind & ')')
    result = 0

proc lengthOrd(t: PType): BiggestInt = 
  case t.kind
  of tyInt64, tyInt32, tyInt: result = lastOrd(t)
  of tyDistinct, tyConst, tyMutable: result = lengthOrd(t.sons[0])
  else: result = lastOrd(t) - firstOrd(t) + 1

# -------------- type equality -----------------------------------------------

type
  TDistinctCompare* = enum ## how distinct types are to be compared
    dcEq,                  ## a and b should be the same type
    dcEqIgnoreDistinct,    ## compare symetrically: (distinct a) == b, a == b
                           ## or a == (distinct b)
    dcEqOrDistinctOf       ## a equals b or a is distinct of b

  TTypeCmpFlag* = enum
    IgnoreTupleFields
    ExactTypeDescValues
    ExactGenericParams
    AllowCommonBase

  TTypeCmpFlags* = set[TTypeCmpFlag]

  TSameTypeClosure = object {.pure.}
    cmp: TDistinctCompare
    recCheck: int
    flags: TTypeCmpFlags
    s: seq[tuple[a,b: int]] # seq for a set as it's hopefully faster
                            # (few elements expected)

proc initSameTypeClosure: TSameTypeClosure =
  # we do the initialization lazily for performance (avoids memory allocations)
  discard
  
proc containsOrIncl(c: var TSameTypeClosure, a, b: PType): bool =
  result = not isNil(c.s) and c.s.contains((a.id, b.id))
  if not result:
    if isNil(c.s): c.s = @[]
    c.s.add((a.id, b.id))

proc sameTypeAux(x, y: PType, c: var TSameTypeClosure): bool
proc sameTypeOrNilAux(a, b: PType, c: var TSameTypeClosure): bool =
  if a == b:
    result = true
  else:
    if a == nil or b == nil: result = false
    else: result = sameTypeAux(a, b, c)

proc sameTypeOrNil*(a, b: PType, flags: TTypeCmpFlags = {}): bool =
  if a == b:
    result = true
  else: 
    if a == nil or b == nil: result = false
    else:
      var c = initSameTypeClosure()
      c.flags = flags
      result = sameTypeAux(a, b, c)

proc equalParam(a, b: PSym): TParamsEquality = 
<<<<<<< HEAD
  if sameTypeOrNil(a.typ, b.typ, {TypeDescExactMatch}) and
      exprStructuralEquivalent(a.constraint, b.constraint):
=======
  if SameTypeOrNil(a.typ, b.typ, {ExactTypeDescValues}) and
      ExprStructuralEquivalent(a.constraint, b.constraint):
>>>>>>> 72291875
    if a.ast == b.ast: 
      result = paramsEqual
    elif a.ast != nil and b.ast != nil: 
      if exprStructuralEquivalent(a.ast, b.ast): result = paramsEqual
      else: result = paramsIncompatible
    elif a.ast != nil: 
      result = paramsEqual
    elif b.ast != nil: 
      result = paramsIncompatible
  else:
    result = paramsNotEqual
  
proc equalParams(a, b: PNode): TParamsEquality = 
  result = paramsEqual
  var length = sonsLen(a)
  if length != sonsLen(b): 
    result = paramsNotEqual
  else: 
    for i in countup(1, length - 1): 
      var m = a.sons[i].sym
      var n = b.sons[i].sym
      assert((m.kind == skParam) and (n.kind == skParam))
      case equalParam(m, n)
      of paramsNotEqual: 
        return paramsNotEqual
      of paramsEqual: 
        discard
      of paramsIncompatible: 
        result = paramsIncompatible
      if (m.name.id != n.name.id): 
        # BUGFIX
        return paramsNotEqual # paramsIncompatible;
      # continue traversal! If not equal, we can return immediately; else
      # it stays incompatible
<<<<<<< HEAD
    if not sameTypeOrNil(a.sons[0].typ, b.sons[0].typ, {TypeDescExactMatch}):
=======
    if not SameTypeOrNil(a.sons[0].typ, b.sons[0].typ, {ExactTypeDescValues}):
>>>>>>> 72291875
      if (a.sons[0].typ == nil) or (b.sons[0].typ == nil): 
        result = paramsNotEqual # one proc has a result, the other not is OK
      else: 
        result = paramsIncompatible # overloading by different
                                    # result types does not work
  
proc sameLiteral(x, y: PNode): bool = 
  if x.kind == y.kind: 
    case x.kind
    of nkCharLit..nkInt64Lit: result = x.intVal == y.intVal
    of nkFloatLit..nkFloat64Lit: result = x.floatVal == y.floatVal
    of nkNilLit: result = true
    else: assert(false)
  
proc sameRanges(a, b: PNode): bool = 
  result = sameLiteral(a.sons[0], b.sons[0]) and
           sameLiteral(a.sons[1], b.sons[1])

proc sameTuple(a, b: PType, c: var TSameTypeClosure): bool = 
  # two tuples are equivalent iff the names, types and positions are the same;
  # however, both types may not have any field names (t.n may be nil) which
  # complicates the matter a bit.
  if sonsLen(a) == sonsLen(b): 
    result = true
    for i in countup(0, sonsLen(a) - 1): 
      var x = a.sons[i]
      var y = b.sons[i]
      if IgnoreTupleFields in c.flags:
        x = skipTypes(x, {tyRange})
        y = skipTypes(y, {tyRange})
      
      result = sameTypeAux(x, y, c)
      if not result: return 
    if a.n != nil and b.n != nil and IgnoreTupleFields notin c.flags:
      for i in countup(0, sonsLen(a.n) - 1): 
        # check field names: 
        if a.n.sons[i].kind == nkSym and b.n.sons[i].kind == nkSym:
          var x = a.n.sons[i].sym
          var y = b.n.sons[i].sym
          result = x.name.id == y.name.id
          if not result: break 
        else: internalError(a.n.info, "sameTuple")
  else:
    result = false

template ifFastObjectTypeCheckFailed(a, b: PType, body: stmt) {.immediate.} =
  if tfFromGeneric notin a.flags + b.flags:
    # fast case: id comparison suffices:
    result = a.id == b.id
  else:
    # expensive structural equality test; however due to the way generic and
    # objects work, if one of the types does **not** contain tfFromGeneric,
    # they cannot be equal. The check ``a.sym.Id == b.sym.Id`` checks
    # for the same origin and is essential because we don't want "pure" 
    # structural type equivalence:
    #
    # type
    #   TA[T] = object
    #   TB[T] = object
    # --> TA[int] != TB[int]
    if tfFromGeneric in a.flags * b.flags and a.sym.id == b.sym.id:
      # ok, we need the expensive structural check
      body

proc sameObjectTypes*(a, b: PType): bool =
  # specialized for efficiency (sigmatch uses it)
<<<<<<< HEAD
  ifFastObjectTypeCheckFailed(a, b):     
=======
  IfFastObjectTypeCheckFailed(a, b):
>>>>>>> 72291875
    var c = initSameTypeClosure()
    result = sameTypeAux(a, b, c)

proc sameDistinctTypes*(a, b: PType): bool {.inline.} =
  result = sameObjectTypes(a, b)

proc sameEnumTypes*(a, b: PType): bool {.inline.} =
  result = a.id == b.id

proc sameObjectTree(a, b: PNode, c: var TSameTypeClosure): bool =
  if a == b:
    result = true
  elif (a != nil) and (b != nil) and (a.kind == b.kind):
    if sameTypeOrNilAux(a.typ, b.typ, c):
      case a.kind
      of nkSym:
        # same symbol as string is enough:
        result = a.sym.name.id == b.sym.name.id
      of nkIdent: result = a.ident.id == b.ident.id
      of nkCharLit..nkInt64Lit: result = a.intVal == b.intVal
      of nkFloatLit..nkFloat64Lit: result = a.floatVal == b.floatVal
      of nkStrLit..nkTripleStrLit: result = a.strVal == b.strVal
      of nkEmpty, nkNilLit, nkType: result = true
      else:
        if sonsLen(a) == sonsLen(b): 
          for i in countup(0, sonsLen(a) - 1): 
            if not sameObjectTree(a.sons[i], b.sons[i], c): return 
          result = true

proc sameObjectStructures(a, b: PType, c: var TSameTypeClosure): bool =
  # check base types:
  if sonsLen(a) != sonsLen(b): return
  for i in countup(0, sonsLen(a) - 1):
    if not sameTypeOrNilAux(a.sons[i], b.sons[i], c): return
  if not sameObjectTree(a.n, b.n, c): return
  result = true

proc sameChildrenAux(a, b: PType, c: var TSameTypeClosure): bool =
  if sonsLen(a) != sonsLen(b): return false
  result = true
  for i in countup(0, sonsLen(a) - 1):
    result = sameTypeOrNilAux(a.sons[i], b.sons[i], c)
    if not result: return 

proc sameTypeAux(x, y: PType, c: var TSameTypeClosure): bool =
  template cycleCheck() =
    # believe it or not, the direct check for ``containsOrIncl(c, a, b)``
    # increases bootstrapping time from 2.4s to 3.3s on my laptop! So we cheat
    # again: Since the recursion check is only to not get caught in an endless
    # recursion, we use a counter and only if it's value is over some 
    # threshold we perform the expensive exact cycle check:
    if c.recCheck < 3:
      inc c.recCheck
    else:
      if containsOrIncl(c, a, b): return true

  proc sameFlags(a, b: PType): bool {.inline.} =
    result = eqTypeFlags*a.flags == eqTypeFlags*b.flags   

  if x == y: return true
  var a = skipTypes(x, {tyGenericInst})
  var b = skipTypes(y, {tyGenericInst})  
  assert(a != nil)
  assert(b != nil)
  if a.kind != b.kind:
    case c.cmp
    of dcEq: return false
    of dcEqIgnoreDistinct:
      while a.kind == tyDistinct: a = a.sons[0]
      while b.kind == tyDistinct: b = b.sons[0]
      if a.kind != b.kind: return false
    of dcEqOrDistinctOf:
      while a.kind == tyDistinct: a = a.sons[0]
      if a.kind != b.kind: return false  
  case a.kind
  of tyEmpty, tyChar, tyBool, tyNil, tyPointer, tyString, tyCString,
     tyInt..tyBigNum, tyStmt, tyExpr:
    result = sameFlags(a, b)
<<<<<<< HEAD
  of tyExpr:
    result = exprStructuralEquivalent(a.n, b.n) and sameFlags(a, b)
=======
  of tyStatic:
    result = ExprStructuralEquivalent(a.n, b.n) and sameFlags(a, b)
>>>>>>> 72291875
  of tyObject:
    ifFastObjectTypeCheckFailed(a, b):
      cycleCheck()
      result = sameObjectStructures(a, b, c) and sameFlags(a, b)
  of tyDistinct:
    cycleCheck()
    if c.cmp == dcEq:      
      if sameFlags(a, b):
        ifFastObjectTypeCheckFailed(a, b):
          result = sameTypeAux(a.sons[0], b.sons[0], c)     
    else: 
      result = sameTypeAux(a.sons[0], b.sons[0], c) and sameFlags(a, b)
  of tyEnum, tyForward, tyProxy:
    # XXX generic enums do not make much sense, but require structural checking
    result = a.id == b.id and sameFlags(a, b)
  of tyTuple:
    cycleCheck()
    result = sameTuple(a, b, c) and sameFlags(a, b)
  of tyGenericInst:    
    result = sameTypeAux(lastSon(a), lastSon(b), c)
  of tyTypeDesc:
    if c.cmp == dcEqIgnoreDistinct: result = false
<<<<<<< HEAD
    elif TypeDescExactMatch in c.flags:
      cycleCheck()
=======
    elif ExactTypeDescValues in c.flags:
      CycleCheck()
>>>>>>> 72291875
      result = sameChildrenAux(x, y, c) and sameFlags(a, b)
    else:
      result = sameFlags(a, b)
  of tyGenericParam:
    result = if ExactGenericParams in c.flags: a.id == b.id
             else: sameChildrenAux(a, b, c) and sameFlags(a, b)
  of tyGenericInvokation, tyGenericBody, tySequence,
     tyOpenArray, tySet, tyRef, tyPtr, tyVar, tyArrayConstr,
     tyArray, tyProc, tyConst, tyMutable, tyVarargs, tyIter,
     tyOrdinal, tyTypeClasses:
    cycleCheck()    
    result = sameChildrenAux(a, b, c) and sameFlags(a, b)
    if result and a.kind == tyProc:
      result = a.callConv == b.callConv
  of tyRange:
    cycleCheck()
    result = sameTypeOrNilAux(a.sons[0], b.sons[0], c) and
        sameValue(a.n.sons[0], b.n.sons[0]) and
        sameValue(a.n.sons[1], b.n.sons[1])
  of tyNone: result = false  

proc sameType*(x, y: PType): bool =
  var c = initSameTypeClosure()
  result = sameTypeAux(x, y, c)

proc sameBackendType*(x, y: PType): bool =
  var c = initSameTypeClosure()
  c.flags.incl IgnoreTupleFields
  result = sameTypeAux(x, y, c)
  
proc compareTypes*(x, y: PType,
                   cmp: TDistinctCompare = dcEq,
                   flags: TTypeCmpFlags = {}): bool =
  ## compares two type for equality (modulo type distinction)
  var c = initSameTypeClosure()
  c.cmp = cmp
  c.flags = flags
  result = sameTypeAux(x, y, c)
  
proc inheritanceDiff*(a, b: PType): int = 
  # | returns: 0 iff `a` == `b`
  # | returns: -x iff `a` is the x'th direct superclass of `b`
  # | returns: +x iff `a` is the x'th direct subclass of `b`
  # | returns: `maxint` iff `a` and `b` are not compatible at all
  assert a.kind == tyObject
  assert b.kind == tyObject
  var x = a
  result = 0
  while x != nil:
    x = skipTypes(x, skipPtrs)
    if sameObjectTypes(x, b): return 
    x = x.sons[0]
    dec(result)
  var y = b
  result = 0
  while y != nil:
    y = skipTypes(y, skipPtrs)
    if sameObjectTypes(y, a): return 
    y = y.sons[0]
    inc(result)
  result = high(int)

proc commonSuperclass*(a, b: PType): PType =
  # quick check: are they the same?
  if sameObjectTypes(a, b): return a

  # simple algorithm: we store all ancestors of 'a' in a ID-set and walk 'b'
  # up until the ID is found:
  assert a.kind == tyObject
  assert b.kind == tyObject
  var x = a
  var ancestors = initIntSet()
  while x != nil:
    x = skipTypes(x, skipPtrs)
    ancestors.incl(x.id)
    x = x.sons[0]
  var y = b
  while y != nil:
    y = skipTypes(y, skipPtrs)
    if ancestors.contains(y.id): return y
    y = y.sons[0]

type
  TTypeAllowedFlag = enum
    taField,
    taHeap

  TTypeAllowedFlags = set[TTypeAllowedFlag]

proc typeAllowedAux(marker: var TIntSet, typ: PType, kind: TSymKind,
                    flags: TTypeAllowedFlags = {}): bool

proc typeAllowedNode(marker: var TIntSet, n: PNode, kind: TSymKind,
                     flags: TTypeAllowedFlags = {}): bool =
  result = true
  if n != nil: 
    result = typeAllowedAux(marker, n.typ, kind, flags)
    #if not result: debug(n.typ)
    if result: 
      case n.kind
      of nkNone..nkNilLit: 
        discard
      else: 
        for i in countup(0, sonsLen(n) - 1): 
          result = typeAllowedNode(marker, n.sons[i], kind, flags)
          if not result: break

proc matchType*(a: PType, pattern: openArray[tuple[k:TTypeKind, i:int]],
                last: TTypeKind): bool =
  var a = a
  for k, i in pattern.items:
    if a.kind != k: return false
    if i >= a.sonsLen or a.sons[i] == nil: return false
    a = a.sons[i]
  result = a.kind == last

proc isGenericAlias*(t: PType): bool =
  return t.kind == tyGenericInst and t.lastSon.kind == tyGenericInst

proc skipGenericAlias*(t: PType): PType =
  return if t.isGenericAlias: t.lastSon else: t

<<<<<<< HEAD
proc matchTypeClass*(bindings: var TIdTable, typeClass, t: PType): bool =
  for i in countup(0, typeClass.sonsLen - 1):
    let req = typeClass.sons[i]
    var match = req.kind == skipTypes(t, {tyRange, tyGenericInst}).kind

    if not match:
      case req.kind
      of tyGenericBody:
        if t.kind == tyGenericInst and t.sons[0] == req:
          match = true
          idTablePut(bindings, typeClass, t)
      of tyTypeClass:
        match = matchTypeClass(bindings, req, t)
      elif t.kind == tyTypeClass:
        match = matchTypeClass(bindings, t, req)
          
    elif t.kind in {tyObject} and req.len != 0:
      # empty 'object' is fine as constraint in a type class
      match = sameType(t, req)

    if tfAny in typeClass.flags:
      if match: return true
    else:
      if not match: return false

  # if the loop finished without returning, either all constraints matched
  # or none of them matched.
  result = if tfAny in typeClass.flags: false else: true
  if result == true:
    idTablePut(bindings, typeClass, t)

proc matchTypeClass*(typeClass, typ: PType): bool =
  var bindings: TIdTable
  initIdTable(bindings)
  result = matchTypeClass(bindings, typeClass, typ)

=======
>>>>>>> 72291875
proc typeAllowedAux(marker: var TIntSet, typ: PType, kind: TSymKind,
                    flags: TTypeAllowedFlags = {}): bool =
  assert(kind in {skVar, skLet, skConst, skParam, skResult})
  # if we have already checked the type, return true, because we stop the
  # evaluation if something is wrong:
  result = true
  if typ == nil: return
  if containsOrIncl(marker, typ.id): return 
  var t = skipTypes(typ, abstractInst-{tyTypeDesc})
  case t.kind
  of tyVar:
    if kind == skConst: return false
    var t2 = skipTypes(t.sons[0], abstractInst-{tyTypeDesc})
    case t2.kind
    of tyVar: 
      result = taHeap in flags # ``var var`` is illegal on the heap:
    of tyOpenArray: 
      result = kind == skParam and typeAllowedAux(marker, t2, kind, flags)
    else:
      result = kind in {skParam, skResult} and
               typeAllowedAux(marker, t2, kind, flags)
  of tyProc: 
    for i in countup(1, sonsLen(t) - 1): 
      result = typeAllowedAux(marker, t.sons[i], skParam, flags)
      if not result: break 
    if result and t.sons[0] != nil:
      result = typeAllowedAux(marker, t.sons[0], skResult, flags)
  of tyExpr, tyStmt, tyTypeDesc, tyStatic:
    result = true
    # XXX er ... no? these should not be allowed!
  of tyEmpty:
    result = taField in flags
  of tyTypeClasses:
    result = true
  of tyGenericBody, tyGenericParam, tyForward, tyNone, tyGenericInvokation:
    result = false
  of tyNil:
    result = kind == skConst
  of tyString, tyBool, tyChar, tyEnum, tyInt..tyBigNum, tyCString, tyPointer: 
    result = true
  of tyOrdinal: 
    result = kind == skParam
  of tyGenericInst, tyDistinct: 
    result = typeAllowedAux(marker, lastSon(t), kind, flags)
  of tyRange: 
    result = skipTypes(t.sons[0], abstractInst-{tyTypeDesc}).kind in
        {tyChar, tyEnum, tyInt..tyFloat128}
  of tyOpenArray, tyVarargs: 
    result = (kind == skParam) and typeAllowedAux(marker, t.sons[0], skVar, flags)
  of tySequence: 
    result = t.sons[0].kind == tyEmpty or 
        typeAllowedAux(marker, t.sons[0], skVar, flags+{taHeap})
  of tyArray:
    result = t.sons[1].kind == tyEmpty or
        typeAllowedAux(marker, t.sons[1], skVar, flags)
  of tyRef:
    if kind == skConst: return false
    result = typeAllowedAux(marker, t.sons[0], skVar, flags+{taHeap})
  of tyPtr:
    result = typeAllowedAux(marker, t.sons[0], skVar, flags+{taHeap})
  of tyArrayConstr, tySet, tyConst, tyMutable, tyIter:
    for i in countup(0, sonsLen(t) - 1):
      result = typeAllowedAux(marker, t.sons[i], kind, flags)
      if not result: break
  of tyObject, tyTuple:
    if kind == skConst and t.kind == tyObject: return false
    let flags = flags+{taField}
    for i in countup(0, sonsLen(t) - 1): 
      result = typeAllowedAux(marker, t.sons[i], kind, flags)
      if not result: break
    if result and t.n != nil: result = typeAllowedNode(marker, t.n, kind, flags)
  of tyProxy:
    # for now same as error node; we say it's a valid type as it should
    # prevent cascading errors:
    result = true

proc typeAllowed(t: PType, kind: TSymKind): bool = 
  var marker = initIntSet()
  result = typeAllowedAux(marker, t, kind, {})

proc align(address, alignment: BiggestInt): BiggestInt = 
  result = (address + (alignment - 1)) and not (alignment - 1)

proc computeSizeAux(typ: PType, a: var BiggestInt): BiggestInt
proc computeRecSizeAux(n: PNode, a, currOffset: var BiggestInt): BiggestInt = 
  var maxAlign, maxSize, b, res: BiggestInt
  case n.kind
  of nkRecCase: 
    assert(n.sons[0].kind == nkSym)
    result = computeRecSizeAux(n.sons[0], a, currOffset)
    maxSize = 0
    maxAlign = 1
    for i in countup(1, sonsLen(n) - 1): 
      case n.sons[i].kind
      of nkOfBranch, nkElse: 
        res = computeRecSizeAux(lastSon(n.sons[i]), b, currOffset)
        if res < 0: return res
        maxSize = max(maxSize, res)
        maxAlign = max(maxAlign, b)
      else: internalError("computeRecSizeAux(record case branch)")
    currOffset = align(currOffset, maxAlign) + maxSize
    result = align(result, maxAlign) + maxSize
    a = maxAlign
  of nkRecList: 
    result = 0
    maxAlign = 1
    for i in countup(0, sonsLen(n) - 1): 
      res = computeRecSizeAux(n.sons[i], b, currOffset)
      if res < 0: return res
      currOffset = align(currOffset, b) + res
      result = align(result, b) + res
      if b > maxAlign: maxAlign = b
    a = maxAlign
  of nkSym: 
    result = computeSizeAux(n.sym.typ, a)
    n.sym.offset = int(currOffset)
  else: 
    internalError("computeRecSizeAux()")
    a = 1
    result = - 1

<<<<<<< HEAD
proc computeSizeAux(typ: PType, a: var BiggestInt): BiggestInt = 
  var res, maxAlign, length, currOffset: BiggestInt
  if typ.size == - 2: 
=======
const 
  szIllegalRecursion* = -2
  szUnknownSize* = -1

proc computeSizeAux(typ: PType, a: var biggestInt): biggestInt =
  var res, maxAlign, length, currOffset: biggestInt
  if typ.size == szIllegalRecursion:
>>>>>>> 72291875
    # we are already computing the size of the type
    # --> illegal recursion in type
    return szIllegalRecursion
  if typ.size >= 0:
    # size already computed
    result = typ.size
    a = typ.align
    return 
  typ.size = szIllegalRecursion # mark as being computed
  case typ.kind
  of tyInt, tyUInt: 
    result = intSize
    a = result
  of tyInt8, tyUInt8, tyBool, tyChar: 
    result = 1
    a = result
  of tyInt16, tyUInt16: 
    result = 2
    a = result
  of tyInt32, tyUInt32, tyFloat32: 
    result = 4
    a = result
  of tyInt64, tyUInt64, tyFloat64: 
    result = 8
    a = result
  of tyFloat128:
    result = 16
    a = result
  of tyFloat: 
    result = floatSize
    a = result
  of tyProc: 
    if typ.callConv == ccClosure: result = 2 * ptrSize
    else: result = ptrSize
    a = ptrSize
  of tyNil, tyCString, tyString, tySequence, tyPtr, tyRef, tyVar, tyOpenArray,
     tyBigNum: 
    result = ptrSize
    a = result
  of tyArray, tyArrayConstr:
    let elemSize = computeSizeAux(typ.sons[1], a)
    if elemSize < 0: return elemSize
    result = lengthOrd(typ.sons[0]) * elemSize
  of tyEnum: 
    if firstOrd(typ) < 0: 
      result = 4              # use signed int32
    else: 
      length = lastOrd(typ)   # BUGFIX: use lastOrd!
      if length + 1 < `shl`(1, 8): result = 1
      elif length + 1 < `shl`(1, 16): result = 2
      elif length + 1 < `shl`(BiggestInt(1), 32): result = 4
      else: result = 8
    a = result
  of tySet: 
    length = lengthOrd(typ.sons[0])
    if length <= 8: result = 1
    elif length <= 16: result = 2
    elif length <= 32: result = 4
    elif length <= 64: result = 8
    elif align(length, 8) mod 8 == 0: result = align(length, 8) div 8
    else: result = align(length, 8) div 8 + 1
    a = result
  of tyRange: 
    result = computeSizeAux(typ.sons[0], a)
  of tyTuple: 
    result = 0
    maxAlign = 1
    for i in countup(0, sonsLen(typ) - 1): 
      res = computeSizeAux(typ.sons[i], a)
      if res < 0: return res
      maxAlign = max(maxAlign, a)
      result = align(result, a) + res
    result = align(result, maxAlign)
    a = maxAlign
  of tyObject: 
    if typ.sons[0] != nil: 
      result = computeSizeAux(typ.sons[0], a)
      if result < 0: return 
      maxAlign = a
    elif isObjectWithTypeFieldPredicate(typ): 
      result = intSize
      maxAlign = result
    else: 
      result = 0
      maxAlign = 1
    currOffset = result
    result = computeRecSizeAux(typ.n, a, currOffset)
    if result < 0: return 
    if a < maxAlign: a = maxAlign
    result = align(result, a)
  of tyGenericInst, tyDistinct, tyGenericBody, tyMutable, tyConst, tyIter:
    result = computeSizeAux(lastSon(typ), a)
  of tyTypeDesc:
    result = if typ.len == 1: computeSizeAux(typ.sons[0], a)
             else: szUnknownSize
  of tyForward: return szIllegalRecursion
  else:
    #internalError("computeSizeAux()")
    result = szUnknownSize
  typ.size = result
  typ.align = int(a)

proc computeSize(typ: PType): BiggestInt = 
  var a: BiggestInt = 1
  result = computeSizeAux(typ, a)

proc getReturnType*(s: PSym): PType =
  # Obtains the return type of a iterator/proc/macro/template
  assert s.kind in {skProc, skTemplate, skMacro, skIterator}
  result = s.typ.sons[0]

proc getSize(typ: PType): BiggestInt = 
  result = computeSize(typ)
  if result < 0: internalError("getSize: " & $typ.kind)

proc containsGenericTypeIter(t: PType, closure: PObject): bool =
  result = t.kind in GenericTypes + tyTypeClasses +
                     {tyTypeDesc, tyStatic}

proc containsGenericType*(t: PType): bool = 
  result = iterOverType(t, containsGenericTypeIter, nil)

proc baseOfDistinct*(t: PType): PType =
  if t.kind == tyDistinct:
    result = t.sons[0]
  else:
    result = copyType(t, t.owner, false)
    var parent: PType = nil
    var it = result
    while it.kind in {tyPtr, tyRef}:
      parent = it
      it = it.sons[0]
    if it.kind == tyDistinct:
      internalAssert parent != nil
      parent.sons[0] = it.sons[0]

proc safeInheritanceDiff*(a, b: PType): int =
  # same as inheritanceDiff but checks for tyError:
  if a.kind == tyError or b.kind == tyError: 
    result = -1
  else:
    result = inheritanceDiff(a, b)

proc compatibleEffectsAux(se, re: PNode): bool =
  if re.isNil: return false
  for r in items(re):
    block search:
      for s in items(se):
        if safeInheritanceDiff(r.typ, s.typ) <= 0:
          break search
      return false
  result = true

proc compatibleEffects*(formal, actual: PType): bool =
  # for proc type compatibility checking:
  assert formal.kind == tyProc and actual.kind == tyProc
  internalAssert formal.n.sons[0].kind == nkEffectList
  internalAssert actual.n.sons[0].kind == nkEffectList
  
  var spec = formal.n.sons[0]
  if spec.len != 0:
    var real = actual.n.sons[0]

    let se = spec.sons[exceptionEffects]
    # if 'se.kind == nkArgList' it is no formal type really, but a
    # computed effect and as such no spec:
    # 'r.msgHandler = if isNil(msgHandler): defaultMsgHandler else: msgHandler'
    if not isNil(se) and se.kind != nkArgList:
      # spec requires some exception or tag, but we don't know anything:
      if real.len == 0: return false
      result = compatibleEffectsAux(se, real.sons[exceptionEffects])
      if not result: return

    let st = spec.sons[tagEffects]
    if not isNil(st) and st.kind != nkArgList:
      # spec requires some exception or tag, but we don't know anything:
      if real.len == 0: return false
      result = compatibleEffectsAux(st, real.sons[tagEffects])
      if not result: return
  result = true

proc isCompileTimeOnly*(t: PType): bool {.inline.} =
<<<<<<< HEAD
  result = t.kind in {tyTypeDesc, tyExpr}
=======
  result = t.kind in {tyTypedesc, tyStatic}
>>>>>>> 72291875

proc containsCompileTimeOnly*(t: PType): bool =
  if isCompileTimeOnly(t): return true
  if t.sons != nil:
    for i in 0 .. <t.sonsLen:
      if t.sons[i] != nil and isCompileTimeOnly(t.sons[i]):
        return true
  return false<|MERGE_RESOLUTION|>--- conflicted
+++ resolved
@@ -648,13 +648,8 @@
       result = sameTypeAux(a, b, c)
 
 proc equalParam(a, b: PSym): TParamsEquality = 
-<<<<<<< HEAD
-  if sameTypeOrNil(a.typ, b.typ, {TypeDescExactMatch}) and
+  if sameTypeOrNil(a.typ, b.typ, {ExactTypeDescValues}) and
       exprStructuralEquivalent(a.constraint, b.constraint):
-=======
-  if SameTypeOrNil(a.typ, b.typ, {ExactTypeDescValues}) and
-      ExprStructuralEquivalent(a.constraint, b.constraint):
->>>>>>> 72291875
     if a.ast == b.ast: 
       result = paramsEqual
     elif a.ast != nil and b.ast != nil: 
@@ -689,11 +684,7 @@
         return paramsNotEqual # paramsIncompatible;
       # continue traversal! If not equal, we can return immediately; else
       # it stays incompatible
-<<<<<<< HEAD
-    if not sameTypeOrNil(a.sons[0].typ, b.sons[0].typ, {TypeDescExactMatch}):
-=======
-    if not SameTypeOrNil(a.sons[0].typ, b.sons[0].typ, {ExactTypeDescValues}):
->>>>>>> 72291875
+    if not sameTypeOrNil(a.sons[0].typ, b.sons[0].typ, {ExactTypeDescValues}):
       if (a.sons[0].typ == nil) or (b.sons[0].typ == nil): 
         result = paramsNotEqual # one proc has a result, the other not is OK
       else: 
@@ -760,11 +751,7 @@
 
 proc sameObjectTypes*(a, b: PType): bool =
   # specialized for efficiency (sigmatch uses it)
-<<<<<<< HEAD
-  ifFastObjectTypeCheckFailed(a, b):     
-=======
-  IfFastObjectTypeCheckFailed(a, b):
->>>>>>> 72291875
+  ifFastObjectTypeCheckFailed(a, b):
     var c = initSameTypeClosure()
     result = sameTypeAux(a, b, c)
 
@@ -843,13 +830,8 @@
   of tyEmpty, tyChar, tyBool, tyNil, tyPointer, tyString, tyCString,
      tyInt..tyBigNum, tyStmt, tyExpr:
     result = sameFlags(a, b)
-<<<<<<< HEAD
-  of tyExpr:
+  of tyStatic:
     result = exprStructuralEquivalent(a.n, b.n) and sameFlags(a, b)
-=======
-  of tyStatic:
-    result = ExprStructuralEquivalent(a.n, b.n) and sameFlags(a, b)
->>>>>>> 72291875
   of tyObject:
     ifFastObjectTypeCheckFailed(a, b):
       cycleCheck()
@@ -872,13 +854,8 @@
     result = sameTypeAux(lastSon(a), lastSon(b), c)
   of tyTypeDesc:
     if c.cmp == dcEqIgnoreDistinct: result = false
-<<<<<<< HEAD
-    elif TypeDescExactMatch in c.flags:
+    elif ExactTypeDescValues in c.flags:
       cycleCheck()
-=======
-    elif ExactTypeDescValues in c.flags:
-      CycleCheck()
->>>>>>> 72291875
       result = sameChildrenAux(x, y, c) and sameFlags(a, b)
     else:
       result = sameFlags(a, b)
@@ -1001,45 +978,6 @@
 proc skipGenericAlias*(t: PType): PType =
   return if t.isGenericAlias: t.lastSon else: t
 
-<<<<<<< HEAD
-proc matchTypeClass*(bindings: var TIdTable, typeClass, t: PType): bool =
-  for i in countup(0, typeClass.sonsLen - 1):
-    let req = typeClass.sons[i]
-    var match = req.kind == skipTypes(t, {tyRange, tyGenericInst}).kind
-
-    if not match:
-      case req.kind
-      of tyGenericBody:
-        if t.kind == tyGenericInst and t.sons[0] == req:
-          match = true
-          idTablePut(bindings, typeClass, t)
-      of tyTypeClass:
-        match = matchTypeClass(bindings, req, t)
-      elif t.kind == tyTypeClass:
-        match = matchTypeClass(bindings, t, req)
-          
-    elif t.kind in {tyObject} and req.len != 0:
-      # empty 'object' is fine as constraint in a type class
-      match = sameType(t, req)
-
-    if tfAny in typeClass.flags:
-      if match: return true
-    else:
-      if not match: return false
-
-  # if the loop finished without returning, either all constraints matched
-  # or none of them matched.
-  result = if tfAny in typeClass.flags: false else: true
-  if result == true:
-    idTablePut(bindings, typeClass, t)
-
-proc matchTypeClass*(typeClass, typ: PType): bool =
-  var bindings: TIdTable
-  initIdTable(bindings)
-  result = matchTypeClass(bindings, typeClass, typ)
-
-=======
->>>>>>> 72291875
 proc typeAllowedAux(marker: var TIntSet, typ: PType, kind: TSymKind,
                     flags: TTypeAllowedFlags = {}): bool =
   assert(kind in {skVar, skLet, skConst, skParam, skResult})
@@ -1161,19 +1099,13 @@
     a = 1
     result = - 1
 
-<<<<<<< HEAD
-proc computeSizeAux(typ: PType, a: var BiggestInt): BiggestInt = 
-  var res, maxAlign, length, currOffset: BiggestInt
-  if typ.size == - 2: 
-=======
 const 
   szIllegalRecursion* = -2
   szUnknownSize* = -1
 
-proc computeSizeAux(typ: PType, a: var biggestInt): biggestInt =
-  var res, maxAlign, length, currOffset: biggestInt
+proc computeSizeAux(typ: PType, a: var BiggestInt): BiggestInt =
+  var res, maxAlign, length, currOffset: BiggestInt
   if typ.size == szIllegalRecursion:
->>>>>>> 72291875
     # we are already computing the size of the type
     # --> illegal recursion in type
     return szIllegalRecursion
@@ -1356,11 +1288,7 @@
   result = true
 
 proc isCompileTimeOnly*(t: PType): bool {.inline.} =
-<<<<<<< HEAD
-  result = t.kind in {tyTypeDesc, tyExpr}
-=======
-  result = t.kind in {tyTypedesc, tyStatic}
->>>>>>> 72291875
+  result = t.kind in {tyTypeDesc, tyStatic}
 
 proc containsCompileTimeOnly*(t: PType): bool =
   if isCompileTimeOnly(t): return true
